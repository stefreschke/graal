/*
 * Copyright (c) 2013, Oracle and/or its affiliates. All rights reserved.
 * DO NOT ALTER OR REMOVE COPYRIGHT NOTICES OR THIS FILE HEADER.
 *
 * This code is free software; you can redistribute it and/or modify it
 * under the terms of the GNU General Public License version 2 only, as
 * published by the Free Software Foundation.
 *
 * This code is distributed in the hope that it will be useful, but WITHOUT
 * ANY WARRANTY; without even the implied warranty of MERCHANTABILITY or
 * FITNESS FOR A PARTICULAR PURPOSE.  See the GNU General Public License
 * version 2 for more details (a copy is included in the LICENSE file that
 * accompanied this code).
 *
 * You should have received a copy of the GNU General Public License version
 * 2 along with this work; if not, write to the Free Software Foundation,
 * Inc., 51 Franklin St, Fifth Floor, Boston, MA 02110-1301 USA.
 *
 * Please contact Oracle, 500 Oracle Parkway, Redwood Shores, CA 94065 USA
 * or visit www.oracle.com if you need additional information or have any
 * questions.
 */
package com.oracle.graal.compiler.ptx.test;

import org.junit.*;

import java.lang.reflect.Method;

public class ControlPTXTest extends PTXTestBase {

    @Test
    public void testControl() {
        Integer ret = (Integer) invoke(compile("testLoop"), 42);
        if (ret != null) {
            printReport("testLoop: " + ret);
        } else {
            printReport("testLoop: no VALUE");
        }
        ret = (Integer) invoke(compile("testSwitchDefault1I"), 3);
        if (ret != null) {
            printReport("testSwitchDefault1I: " + ret);
        } else {
            printReport("testSwitchDefault1I: no VALUE");
        }
        ret = (Integer) invoke(compile("testSwitch1I"), 2);
        if (ret != null) {
            printReport("testSwitch1I: " + ret);
        } else {
            printReport("testSwitch1I: no VALUE");
        }
        ret = (Integer) invoke(compile("testIfElse1I"), 222);
        if (ret != null) {
            printReport("testIfElse1I: " + ret);
        } else {
            printReport("testIfElse1I: no VALUE");
        }
        ret = (Integer) invoke(compile("testIfElse2I"), 19, 64);
        if (ret != null) {
            printReport("testIfElse2I: " + (char) ret.intValue());
        } else {
            printReport("testIfElse2I: no VALUE");
        }
        Boolean bret = (Boolean) invoke(compile("testIntegerTestBranch2I"),
                                        0xff00, 0x00ff);
        if (bret != null) {
            printReport("testIntegerTestBranch2I: " + bret);
            printReport("testIntegerTestBranch2I: actual: " +
                                testIntegerTestBranch2I(0xff00, 0x00ff));
        } else {
            printReport("testIntegerTestBranch2I: no VALUE");
        }
        compile("testStatic");
        compile("testCall");
        compile("testLookupSwitch1I");
    }

    public static boolean testIntegerTestBranch2I(int x, int y) {
        return (x & y) == 0;
    }

    public static int testLoop(int n) {
        int sum = 0;

        for (int i = 0; i < n; i++) {
            sum++;
        }
        return sum;
    }

    public static int testIfElse1I(int n) {
        if (n > 22) {
            return 42;
        } else {
            return -42;
        }
    }

    public static int testIfElse2I(int c, int y) {
<<<<<<< HEAD
        if (c > 19) {
=======
        if  (c > 19) {
>>>>>>> 77bef948
            return 'M';    // millenial
        } else if (y > 84) {
            return 'Y';    // young
        } else {
            return 'O';    // old
        }
    }

    public static int testSwitchDefault1I(int a) {
        switch (a) {
            default:
                return 4;
        }
    }

    public static int testSwitch1I(int a) {
        switch (a) {
            case 1:
                return 2;
            case 2:
                return 3;
            default:
                return 4;
        }
    }

    public static int testLookupSwitch1I(int a) {
        switch (a) {
            case 0:
                return 10;
            case 1:
                return 11;
            case 2:
                return 12;
            case 3:
                return 13;
            case 4:
                return 14;
            case 5:
                return 15;
            case 6:
                return 16;
            case 7:
                return 17;
            case 8:
                return 18;
            case 9:
                return 19;
            case 10:
                return 20;
            case 11:
                return 21;
            default:
                return 42;
        }
    }

    @SuppressWarnings("unused") private static Object foo = null;

    public static boolean testStatic(Object o) {
        foo = o;
        return true;
    }

    private static int method(int a, int b) {
        return a + b;
    }

    public static int testCall(int a, int b) {
        return method(a, b);
    }

    public static void main(String[] args) {
        ControlPTXTest test = new ControlPTXTest();
        for (Method m : ControlPTXTest.class.getMethods()) {
            String name = m.getName();
            if (m.getAnnotation(Test.class) == null && name.startsWith("test")) {
                // CheckStyle: stop system..print check
                System.out.println(name + ": \n" + new String(test.compile(name).getTargetCode()));
                // CheckStyle: resume system..print check
            }
        }
    }
}<|MERGE_RESOLUTION|>--- conflicted
+++ resolved
@@ -96,11 +96,7 @@
     }
 
     public static int testIfElse2I(int c, int y) {
-<<<<<<< HEAD
         if (c > 19) {
-=======
-        if  (c > 19) {
->>>>>>> 77bef948
             return 'M';    // millenial
         } else if (y > 84) {
             return 'Y';    // young
