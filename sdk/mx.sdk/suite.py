#
# Copyright (c) 2018, Oracle and/or its affiliates. All rights reserved.
# DO NOT ALTER OR REMOVE COPYRIGHT NOTICES OR THIS FILE HEADER.
#
# The Universal Permissive License (UPL), Version 1.0
#
# Subject to the condition set forth below, permission is hereby granted to any
# person obtaining a copy of this software, associated documentation and/or
# data (collectively the "Software"), free of charge and under any and all
# copyright rights in the Software, and any and all patent rights owned or
# freely licensable by each licensor hereunder covering either (i) the
# unmodified Software as contributed to or provided by such licensor, or (ii)
# the Larger Works (as defined below), to deal in both
#
# (a) the Software, and
#
# (b) any piece of software and/or hardware listed in the lrgrwrks.txt file if
# one is included with the Software each a "Larger Work" to which the Software
# is contributed by such licensors),
#
# without restriction, including without limitation the rights to copy, create
# derivative works of, display, perform, and distribute the Software and make,
# use, sell, offer for sale, import, export, have made, and have sold the
# Software and the Larger Work(s), and to sublicense the foregoing rights on
# either these or other terms.
#
# This license is subject to the following condition:
#
# The above copyright notice and either this complete permission notice or at a
# minimum a reference to the UPL must be included in all copies or substantial
# portions of the Software.
#
# THE SOFTWARE IS PROVIDED "AS IS", WITHOUT WARRANTY OF ANY KIND, EXPRESS OR
# IMPLIED, INCLUDING BUT NOT LIMITED TO THE WARRANTIES OF MERCHANTABILITY,
# FITNESS FOR A PARTICULAR PURPOSE AND NONINFRINGEMENT. IN NO EVENT SHALL THE
# AUTHORS OR COPYRIGHT HOLDERS BE LIABLE FOR ANY CLAIM, DAMAGES OR OTHER
# LIABILITY, WHETHER IN AN ACTION OF CONTRACT, TORT OR OTHERWISE, ARISING FROM,
# OUT OF OR IN CONNECTION WITH THE SOFTWARE OR THE USE OR OTHER DEALINGS IN THE
# SOFTWARE.
#
suite = {
  "mxversion" : "5.183.0",
  "name" : "sdk",
<<<<<<< HEAD
  "version" : "1.0.0-rc9",
  "release" : True,
=======
  "version" : "1.0.0-rc10",
  "release" : False,
>>>>>>> e4abaf22
  "sourceinprojectwhitelist" : [],
  "url" : "https://github.com/oracle/graal",
  "groupId" : "org.graalvm.sdk",
  "developer" : {
    "name" : "Graal developers",
    "email" : "graal-dev@openjdk.java.net",
    "organization" : "Graal",
    "organizationUrl" : "https://github.com/oracle/graal",
  },
  "scm" : {
    "url" : "https://github.com/oracle/graal",
    "read" : "https://github.com/oracle/graal.git",
    "write" : "git@github.com:oracle/graal.git",
  },
  "repositories" : {
    "lafo-snapshots" : {
      "url" : "https://curio.ssw.jku.at/nexus/content/repositories/snapshots",
      "licenses" : ["GPLv2-CPE", "UPL", "BSD-new"]
    },
    "lafo" : {
      "snapshotsUrl" : "https://curio.ssw.jku.at/nexus/content/repositories/snapshots",
      "releasesUrl": "https://curio.ssw.jku.at/nexus/content/repositories/releases",
      "licenses" : ["GPLv2-CPE", "UPL", "BSD-new"]
    },
  },
  "snippetsPattern" : ".*(Snippets|doc-files).*",
  "defaultLicense" : "UPL",
  "imports": {},
  "libraries" : {
    "JLINE" : {
      "sha1" : "fdedd5f2522122102f0b3db85fe7aa563a009926",
      "maven" : {
        "groupId" : "jline",
        "artifactId" : "jline",
        "version" : "2.14.5",
      },
      "license" : "BSD-new"
    },
  },
  "projects" : {
    "org.graalvm.options" : {
      "subDir" : "src",
      "sourceDirs" : ["src"],
      "dependencies" : [],
      "uses" : [],
      "exports" : [
        "<package-info>",  # exports all packages containing package-info.java
      ],
      "checkstyle" : "org.graalvm.word",
      "javaCompliance" : "8+",
      "workingSets" : "API,SDK",
    },
    "org.graalvm.polyglot" : {
      "subDir" : "src",
      "sourceDirs" : ["src"],
      "dependencies" : ["org.graalvm.options"],
      "uses" : ["org.graalvm.polyglot.impl.AbstractPolyglotImpl"],
      "exports" : [
        "<package-info>",  # exports all packages containing package-info.java
        "org.graalvm.polyglot.impl to org.graalvm.truffle", # exported to truffle
        "org.graalvm.polyglot",
        "org.graalvm.polyglot.proxy",
      ],
      "checkstyle" : "org.graalvm.word",
      "javaCompliance" : "8+",
      "workingSets" : "API,SDK",
    },

    "org.graalvm.word" : {
      "subDir" : "src",
      "sourceDirs" : ["src"],
      "dependencies" : [],
      "checkstyle" : "org.graalvm.word",
      "javaCompliance" : "8+",
      "checkstyleVersion" : "8.8",
      "workingSets" : "API,SDK",
      "exports" : [
        "<package-info>",  # exports all packages containing package-info.java
        "org.graalvm.word.impl to jdk.internal.vm.compiler",
      ],
    },

    "org.graalvm.nativeimage" : {
      "subDir" : "src",
      "sourceDirs" : ["src"],
      "dependencies" : [
        "org.graalvm.word",
        "org.graalvm.options",
      ],
      "exports" : [
        "<package-info>",  # exports all packages containing package-info.java
      ],
      "checkstyle" : "org.graalvm.word",
      "javaCompliance" : "8+",
      "workingSets" : "API,SDK",
    },
    "org.graalvm.launcher" : {
      "subDir" : "src",
      "sourceDirs" : ["src"],
      "dependencies" : [
        "org.graalvm.polyglot",
        "org.graalvm.nativeimage",
        "JLINE",
      ],
      "javaCompliance" : "8+",
      "workingSets" : "Truffle,Tools",
      "checkstyle" : "org.graalvm.word",
    },
    "org.graalvm.launcher.test" : {
      "subDir" : "src",
      "sourceDirs" : ["src"],
      "dependencies" : [
        "mx:JUNIT",
        "org.graalvm.launcher"
      ],
      "javaCompliance" : "8+",
      "workingSets" : "Truffle,Tools,Test",
      "checkstyle" : "org.graalvm.word",
    },
    "org.graalvm.polyglot.tck" : {
      "subDir" : "src",
      "sourceDirs" : ["src"],
      "dependencies" : [
        "org.graalvm.polyglot",
      ],
      "exports" : [
        "<package-info>",  # exports all packages containing package-info.java
      ],
      "checkstyle" : "org.graalvm.word",
      "javaCompliance" : "8+",
      "workingSets" : "API,SDK,Test",
    },
    "org.graalvm.collections" : {
      "subDir" : "src",
      "sourceDirs" : ["src"],
      "exports" : [
        "<package-info>",  # exports all packages containing package-info.java
      ],
      "checkstyle" : "org.graalvm.word",
      "javaCompliance" : "8+",
      "workingSets" : "API,SDK",
    },
    "org.graalvm.collections.test" : {
      "subDir" : "src",
      "sourceDirs" : ["src"],
      "dependencies" : [
        "mx:JUNIT",
        "org.graalvm.collections",
      ],
      "checkstyle" : "org.graalvm.word",
      "javaCompliance" : "8+",
      "workingSets" : "API,SDK,Test",
    },
  },
  "licenses" : {
    "UPL" : {
      "name" : "Universal Permissive License, Version 1.0",
      "url" : "http://opensource.org/licenses/UPL",
    }
  },
  # ------------- Distributions -------------
  "distributions" : {
    "GRAAL_SDK" : {
      "subDir" : "src",
      "moduleName" : "org.graalvm.sdk",
      "dependencies" : [
        "org.graalvm.polyglot",
        "org.graalvm.nativeimage",
        "org.graalvm.collections",
      ],
      "distDependencies" : [],
      "javadocType": "api",
      "description" : "GraalVM is an ecosystem for compiling and running applications written in multiple languages.\nGraalVM removes the isolation between programming languages and enables interoperability in a shared runtime.",
    },
    "SDK_TEST" : {
      "subDir" : "src",
      "dependencies" : [
        "org.graalvm.collections.test",
        "org.graalvm.launcher.test",
      ],
      "distDependencies" : [
        "GRAAL_SDK",
        "LAUNCHER_COMMON"
      ],
      "maven" : False,
    },
    "WORD_API" : {
      "subDir" : "src",
      "moduleName" : "org.graalvm.word",
      "dependencies" : [
        "org.graalvm.word",
      ],
      "distDependencies" : [
      ],
      "overlaps" : [
        "GRAAL_SDK",
      ],
      "maven" : False,
    },
    "LAUNCHER_COMMON" : {
      "subDir" : "src",
      "moduleName" : "org.graalvm.launcher",
      "dependencies" : [
        "org.graalvm.launcher",
      ],
      "distDependencies" : [
        "GRAAL_SDK",
      ],
      "description" : "Common infrastructure to create language launchers using the Polyglot API.",
      "allowsJavadocWarnings": True,
    },
    "POLYGLOT_TCK" : {
      "subDir" : "src",
      "moduleName" : "org.graalvm.polyglot_tck",
      "dependencies" : [
        "org.graalvm.polyglot.tck",
      ],
      "distDependencies" : [
        "GRAAL_SDK",
      ],
      "javadocType": "api",
      "description" : """GraalVM TCK SPI""",
    },
  },
}<|MERGE_RESOLUTION|>--- conflicted
+++ resolved
@@ -41,13 +41,8 @@
 suite = {
   "mxversion" : "5.183.0",
   "name" : "sdk",
-<<<<<<< HEAD
-  "version" : "1.0.0-rc9",
-  "release" : True,
-=======
   "version" : "1.0.0-rc10",
   "release" : False,
->>>>>>> e4abaf22
   "sourceinprojectwhitelist" : [],
   "url" : "https://github.com/oracle/graal",
   "groupId" : "org.graalvm.sdk",
