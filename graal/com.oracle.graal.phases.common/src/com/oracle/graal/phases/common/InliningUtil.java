--- conflicted
+++ resolved
@@ -1,1032 +1,1000 @@
-/*
- * Copyright (c) 2012, Oracle and/or its affiliates. All rights reserved.
- * DO NOT ALTER OR REMOVE COPYRIGHT NOTICES OR THIS FILE HEADER.
- *
- * This code is free software; you can redistribute it and/or modify it
- * under the terms of the GNU General Public License version 2 only, as
- * published by the Free Software Foundation.
- *
- * This code is distributed in the hope that it will be useful, but WITHOUT
- * ANY WARRANTY; without even the implied warranty of MERCHANTABILITY or
- * FITNESS FOR A PARTICULAR PURPOSE.  See the GNU General Public License
- * version 2 for more details (a copy is included in the LICENSE file that
- * accompanied this code).
- *
- * You should have received a copy of the GNU General Public License version
- * 2 along with this work; if not, write to the Free Software Foundation,
- * Inc., 51 Franklin St, Fifth Floor, Boston, MA 02110-1301 USA.
- *
- * Please contact Oracle, 500 Oracle Parkway, Redwood Shores, CA 94065 USA
- * or visit www.oracle.com if you need additional information or have any
- * questions.
- */
-package com.oracle.graal.phases.common;
-
-import java.lang.reflect.*;
-import java.util.*;
-import java.util.concurrent.*;
-
-import com.oracle.graal.api.code.*;
-import com.oracle.graal.api.meta.*;
-import com.oracle.graal.api.meta.JavaTypeProfile.ProfiledType;
-import com.oracle.graal.api.meta.ResolvedJavaType.Representation;
-import com.oracle.graal.debug.*;
-import com.oracle.graal.graph.*;
-import com.oracle.graal.nodes.*;
-import com.oracle.graal.nodes.calc.*;
-import com.oracle.graal.nodes.extended.*;
-import com.oracle.graal.nodes.java.*;
-import com.oracle.graal.nodes.java.MethodCallTargetNode.InvokeKind;
-import com.oracle.graal.nodes.spi.*;
-import com.oracle.graal.nodes.type.*;
-import com.oracle.graal.nodes.util.*;
-import com.oracle.graal.phases.*;
-
-public class InliningUtil {
-    private static final DebugMetric metricInliningTailDuplication = Debug.metric("InliningTailDuplication");
-    private static final String inliningDecisionsScopeString = "InliningDecisions";
-
-    public interface InliningCallback {
-        StructuredGraph buildGraph(final ResolvedJavaMethod method);
-    }
-
-    public interface InliningPolicy {
-        void initialize(StructuredGraph graph);
-        boolean continueInlining(StructuredGraph graph);
-        InlineInfo next();
-        void scanInvokes(Iterable<? extends Node> newNodes);
-        double inliningWeight(ResolvedJavaMethod caller, ResolvedJavaMethod method, Invoke invoke);
-        boolean isWorthInlining(InlineInfo info);
-    }
-
-    public interface WeightComputationPolicy {
-        double computeWeight(ResolvedJavaMethod caller, ResolvedJavaMethod method, Invoke invoke, boolean preferredInvoke);
-    }
-
-    public static void logNotInlinedMethod(InlineInfo info, String msg, Object... args) {
-        logInliningDecision(info, false, msg, args);
-    }
-
-    public static void logInliningDecision(InlineInfo info, boolean success, String msg, final Object... args) {
-        if (shouldLogInliningDecision()) {
-            logInliningDecision(methodName(info), success, msg, args);
-        }
-    }
-
-    public static void logInliningDecision(final String msg, final Object... args) {
-        Debug.scope(inliningDecisionsScopeString, new Runnable() {
-            public void run() {
-                Debug.log(msg, args);
-            }
-        });
-    }
-
-    private static boolean logNotInlinedMethodAndReturnFalse(Invoke invoke, String msg) {
-        if (shouldLogInliningDecision()) {
-            String methodString = invoke.callTarget() == null ? "callTarget=null" : invoke.callTarget().targetName();
-            logInliningDecision(methodString, false, msg, new Object[0]);
-        }
-        return false;
-    }
-
-    private static InlineInfo logNotInlinedMethodAndReturnNull(Invoke invoke, ResolvedJavaMethod method, String msg) {
-        if (shouldLogInliningDecision()) {
-            String methodString = methodName(method, invoke);
-            logInliningDecision(methodString, false, msg, new Object[0]);
-        }
-        return null;
-    }
-
-    private static boolean logNotInlinedMethodAndReturnFalse(Invoke invoke, ResolvedJavaMethod method, String msg) {
-        if (shouldLogInliningDecision()) {
-            String methodString = methodName(method, invoke);
-            logInliningDecision(methodString, false, msg, new Object[0]);
-        }
-        return false;
-    }
-
-    private static void logInliningDecision(final String methodString, final boolean success, final String msg, final Object... args) {
-        String inliningMsg = "inlining " + methodString + ": " + msg;
-        if (!success) {
-            inliningMsg = "not " + inliningMsg;
-        }
-        logInliningDecision(inliningMsg, args);
-    }
-
-    private static boolean shouldLogInliningDecision() {
-        return Debug.scope(inliningDecisionsScopeString, new Callable<Boolean>() {
-            public Boolean call() {
-                return Debug.isLogEnabled();
-            }
-        });
-    }
-
-    private static String methodName(ResolvedJavaMethod method, Invoke invoke) {
-        if (invoke != null && invoke.stateAfter() != null) {
-            return methodName(invoke.stateAfter(), invoke.bci()) + ": " + MetaUtil.format("%H.%n(%p):%r", method) + " (" + method.getCodeSize() + " bytes)";
-        } else {
-            return MetaUtil.format("%H.%n(%p):%r", method) + " (" + method.getCodeSize() + " bytes)";
-        }
-    }
-
-    private static String methodName(InlineInfo info) {
-        if (info == null) {
-            return "null";
-        } else if (info.invoke() != null && info.invoke().stateAfter() != null) {
-            return methodName(info.invoke().stateAfter(), info.invoke().bci()) + ": " + info.toString();
-        } else {
-            return info.toString();
-        }
-    }
-
-    private static String methodName(FrameState frameState, int bci) {
-        StringBuilder sb = new StringBuilder();
-        if (frameState.outerFrameState() != null) {
-            sb.append(methodName(frameState.outerFrameState(), frameState.outerFrameState().bci));
-            sb.append("->");
-        }
-        sb.append(MetaUtil.format("%h.%n", frameState.method()));
-        sb.append("@").append(bci);
-        return sb.toString();
-    }
-
-    /**
-     * Represents an opportunity for inlining at the given invoke, with the given weight and level.
-     * The weight is the amortized weight of the additional code - so smaller is better.
-     * The level is the number of nested inlinings that lead to this invoke.
-     */
-    public interface InlineInfo extends Comparable<InlineInfo> {
-        Invoke invoke();
-        double weight();
-        int level();
-        int compiledCodeSize();
-        int compareTo(InlineInfo o);
-
-        /**
-         * Performs the inlining described by this object and returns the node that represents the return value of the
-         * inlined method (or null for void methods and methods that have no non-exceptional exit).
-         */
-        void inline(StructuredGraph graph, GraalCodeCacheProvider runtime, InliningCallback callback, Assumptions assumptions);
-    }
-
-    public abstract static class AbstractInlineInfo implements InlineInfo {
-        protected final Invoke invoke;
-        protected final double weight;
-
-        public AbstractInlineInfo(Invoke invoke, double weight) {
-            this.invoke = invoke;
-            this.weight = weight;
-        }
-
-        @Override
-        public int compareTo(InlineInfo o) {
-            return (weight < o.weight()) ? -1 : (weight > o.weight()) ? 1 : 0;
-        }
-
-        public Invoke invoke() {
-            return invoke;
-        }
-
-        public double weight() {
-            return weight;
-        }
-
-        public int level() {
-            return computeInliningLevel(invoke);
-        }
-
-        protected static StructuredGraph getGraph(final Invoke invoke, final ResolvedJavaMethod concrete, final GraalCodeCacheProvider runtime, final InliningCallback callback) {
-            return Debug.scope("GetInliningGraph", concrete, new Callable<StructuredGraph>() {
-                @Override
-                public StructuredGraph call() throws Exception {
-                    StructuredGraph result = getIntrinsicGraph(invoke, concrete, runtime);
-                    if (result == null) {
-                        assert !Modifier.isNative(concrete.getModifiers());
-                        result = callback.buildGraph(concrete);
-                    }
-                    return result;
-                }
-            });
-        }
-    }
-
-    /**
-     * Represents an inlining opportunity where the compiler can statically determine a monomorphic target method and
-     * therefore is able to determine the called method exactly.
-     */
-    private static class ExactInlineInfo extends AbstractInlineInfo {
-        public final ResolvedJavaMethod concrete;
-
-        public ExactInlineInfo(Invoke invoke, double weight, ResolvedJavaMethod concrete) {
-            super(invoke, weight);
-            this.concrete = concrete;
-        }
-
-        @Override
-        public void inline(StructuredGraph compilerGraph, GraalCodeCacheProvider runtime, InliningCallback callback, Assumptions assumptions) {
-            StructuredGraph graph = getGraph(invoke, concrete, runtime, callback);
-            assumptions.recordMethodContents(concrete);
-            InliningUtil.inline(invoke, graph, true);
-        }
-
-        @Override
-        public int compiledCodeSize() {
-            return concrete.getCompiledCodeSize();
-        }
-
-        @Override
-        public String toString() {
-            return "exact " + MetaUtil.format("%H.%n(%p):%r", concrete);
-        }
-    }
-
-    /**
-     * Represents an inlining opportunity for which profiling information suggests a monomorphic receiver, but for which
-     * the receiver type cannot be proven. A type check guard will be generated if this inlining is performed.
-     */
-    private static class TypeGuardInlineInfo extends AbstractInlineInfo {
-        public final ResolvedJavaMethod concrete;
-        public final ResolvedJavaType type;
-
-        public TypeGuardInlineInfo(Invoke invoke, double weight, ResolvedJavaMethod concrete, ResolvedJavaType type) {
-            super(invoke, weight);
-            this.concrete = concrete;
-            this.type = type;
-        }
-
-        @Override
-        public int compiledCodeSize() {
-            return concrete.getCompiledCodeSize();
-        }
-
-        @Override
-        public void inline(StructuredGraph graph, GraalCodeCacheProvider runtime, InliningCallback callback, Assumptions assumptions) {
-            // receiver null check must be before the type check
-            InliningUtil.receiverNullCheck(invoke);
-            ValueNode receiver = invoke.methodCallTarget().receiver();
-            ConstantNode typeHub = ConstantNode.forConstant(type.getEncoding(Representation.ObjectHub), runtime, graph);
-            LoadHubNode receiverHub = graph.add(new LoadHubNode(receiver, typeHub.kind()));
-            CompareNode typeCheck = CompareNode.createCompareNode(Condition.EQ, receiverHub, typeHub);
-            FixedGuardNode guard = graph.add(new FixedGuardNode(typeCheck, DeoptimizationReason.TypeCheckedInliningViolated, DeoptimizationAction.InvalidateReprofile, invoke.leafGraphId()));
-            ValueAnchorNode anchor = graph.add(new ValueAnchorNode());
-            assert invoke.predecessor() != null;
-
-            ValueNode anchoredReceiver = createAnchoredReceiver(graph, anchor, type, receiver, true);
-            invoke.callTarget().replaceFirstInput(receiver, anchoredReceiver);
-
-            graph.addBeforeFixed(invoke.node(), receiverHub);
-            graph.addBeforeFixed(invoke.node(), guard);
-            graph.addBeforeFixed(invoke.node(), anchor);
-
-            StructuredGraph calleeGraph = getGraph(invoke, concrete, runtime, callback);
-            assumptions.recordMethodContents(concrete);
-            InliningUtil.inline(invoke, calleeGraph, false);
-        }
-
-        @Override
-        public String toString() {
-            return "type-checked " + MetaUtil.format("%H.%n(%p):%r", concrete);
-        }
-    }
-
-    /**
-     * Polymorphic inlining of m methods with n type checks (n >= m) in case that the profiling information suggests a reasonable
-     * amounts of different receiver types and different methods. If an unknown type is encountered a deoptimization is triggered.
-     */
-    private static class MultiTypeGuardInlineInfo extends AbstractInlineInfo {
-        public final List<ResolvedJavaMethod> concretes;
-        public final ProfiledType[] ptypes;
-        public final int[] typesToConcretes;
-        public final double notRecordedTypeProbability;
-
-        public MultiTypeGuardInlineInfo(Invoke invoke, double weight, List<ResolvedJavaMethod> concretes, ProfiledType[] ptypes,
-                        int[] typesToConcretes, double notRecordedTypeProbability) {
-            super(invoke, weight);
-            assert concretes.size() > 0 && concretes.size() <= ptypes.length : "must have at least one method but no more than types methods";
-            assert ptypes.length == typesToConcretes.length : "array lengths must match";
-
-            this.concretes = concretes;
-            this.ptypes = ptypes;
-            this.typesToConcretes = typesToConcretes;
-            this.notRecordedTypeProbability = notRecordedTypeProbability;
-        }
-
-        @Override
-        public int compiledCodeSize() {
-            int result = 0;
-            for (ResolvedJavaMethod m: concretes) {
-                result += m.getCompiledCodeSize();
-            }
-            return result;
-        }
-
-        @Override
-        public void inline(StructuredGraph graph, GraalCodeCacheProvider runtime, InliningCallback callback, Assumptions assumptions) {
-            int numberOfMethods = concretes.size();
-            boolean hasReturnValue = invoke.node().kind() != Kind.Void;
-
-            // receiver null check must be the first node
-            InliningUtil.receiverNullCheck(invoke);
-            if (numberOfMethods > 1 || shouldFallbackToInvoke()) {
-                inlineMultipleMethods(graph, runtime, callback, assumptions, numberOfMethods, hasReturnValue);
-            } else {
-                inlineSingleMethod(graph, runtime, callback, assumptions);
-            }
-        }
-
-        private boolean shouldFallbackToInvoke() {
-            return notRecordedTypeProbability > 0;
-        }
-
-        private void inlineMultipleMethods(StructuredGraph graph, GraalCodeCacheProvider runtime, InliningCallback callback, Assumptions assumptions, int numberOfMethods, boolean hasReturnValue) {
-            FixedNode continuation = invoke.next();
-
-            ValueNode originalReceiver = invoke.methodCallTarget().receiver();
-            // setup merge and phi nodes for results and exceptions
-            MergeNode returnMerge = graph.add(new MergeNode());
-            returnMerge.setProbability(invoke.probability());
-            returnMerge.setStateAfter(invoke.stateAfter().duplicate(invoke.stateAfter().bci));
-
-            PhiNode returnValuePhi = null;
-            if (hasReturnValue) {
-                returnValuePhi = graph.unique(new PhiNode(invoke.node().kind(), returnMerge));
-            }
-
-            MergeNode exceptionMerge = null;
-            PhiNode exceptionObjectPhi = null;
-            if (invoke instanceof InvokeWithExceptionNode) {
-                InvokeWithExceptionNode invokeWithException = (InvokeWithExceptionNode) invoke;
-                DispatchBeginNode exceptionEdge = invokeWithException.exceptionEdge();
-                ExceptionObjectNode exceptionObject = (ExceptionObjectNode) exceptionEdge.next();
-
-                exceptionMerge = graph.add(new MergeNode());
-                exceptionMerge.setProbability(exceptionEdge.probability());
-
-                FixedNode exceptionSux = exceptionObject.next();
-                graph.addBeforeFixed(exceptionSux, exceptionMerge);
-                exceptionObjectPhi = graph.unique(new PhiNode(Kind.Object, exceptionMerge));
-                exceptionMerge.setStateAfter(exceptionEdge.stateAfter().duplicateModified(invoke.stateAfter().bci, true, Kind.Void, exceptionObjectPhi));
-            }
-
-            // create one separate block for each invoked method
-            BeginNode[] successors = new BeginNode[numberOfMethods + 1];
-            for (int i = 0; i < numberOfMethods; i++) {
-                double probability = 0;
-                for (int j = 0; j < typesToConcretes.length; j++) {
-                    if (typesToConcretes[j] == i) {
-                        probability += ptypes[j].getProbability();
-                    }
-                }
-
-                successors[i] = createInvocationBlock(graph, invoke, returnMerge, returnValuePhi, exceptionMerge, exceptionObjectPhi, invoke.probability() * probability, true);
-            }
-
-            // create the successor for an unknown type
-            FixedNode unknownTypeSux;
-            if (shouldFallbackToInvoke()) {
-                unknownTypeSux = createInvocationBlock(graph, invoke, returnMerge, returnValuePhi, exceptionMerge, exceptionObjectPhi, notRecordedTypeProbability, false);
-            } else {
-                unknownTypeSux = graph.add(new DeoptimizeNode(DeoptimizationAction.InvalidateReprofile, DeoptimizationReason.TypeCheckedInliningViolated, invoke.leafGraphId()));
-            }
-            successors[successors.length - 1] = BeginNode.begin(unknownTypeSux);
-
-            // replace the invoke exception edge
-            if (invoke instanceof InvokeWithExceptionNode) {
-                InvokeWithExceptionNode invokeWithExceptionNode = (InvokeWithExceptionNode) invoke;
-                BeginNode exceptionEdge = invokeWithExceptionNode.exceptionEdge();
-                ExceptionObjectNode exceptionObject = (ExceptionObjectNode) exceptionEdge.next();
-                exceptionObject.replaceAtUsages(exceptionObjectPhi);
-                exceptionObject.setNext(null);
-                GraphUtil.killCFG(invokeWithExceptionNode.exceptionEdge());
-            }
-
-            // get all graphs and record assumptions
-            assert invoke.node().isAlive();
-            StructuredGraph[] calleeGraphs = new StructuredGraph[numberOfMethods];
-            for (int i = 0; i < numberOfMethods; i++) {
-                ResolvedJavaMethod concrete = concretes.get(i);
-                calleeGraphs[i] = getGraph(invoke, concrete, runtime, callback);
-                assumptions.recordMethodContents(concrete);
-            }
-
-            // replace the invoke with a switch on the type of the actual receiver
-            Kind hubKind = invoke.methodCallTarget().targetMethod().getDeclaringClass().getEncoding(Representation.ObjectHub).getKind();
-            LoadHubNode receiverHub = graph.add(new LoadHubNode(invoke.methodCallTarget().receiver(), hubKind));
-            graph.addBeforeFixed(invoke.node(), receiverHub);
-            FixedNode dispatchOnType = createDispatchOnType(graph, receiverHub, successors);
-
-            assert invoke.next() == continuation;
-            invoke.setNext(null);
-            returnMerge.setNext(continuation);
-            invoke.node().replaceAtUsages(returnValuePhi);
-            invoke.node().replaceAndDelete(dispatchOnType);
-
-            ArrayList<PiNode> replacements = new ArrayList<>();
-
-            // do the actual inlining for every invoke
-            for (int i = 0; i < numberOfMethods; i++) {
-                BeginNode node = successors[i];
-                Invoke invokeForInlining = (Invoke) node.next();
-
-                ResolvedJavaType commonType = getLeastCommonType(i);
-                ValueNode receiver = invokeForInlining.methodCallTarget().receiver();
-                boolean exact = getTypeCount(i) == 1;
-                PiNode anchoredReceiver = createAnchoredReceiver(graph, node, commonType, receiver, exact);
-                invokeForInlining.callTarget().replaceFirstInput(receiver, anchoredReceiver);
-
-                StructuredGraph calleeGraph = calleeGraphs[i];
-                InliningUtil.inline(invokeForInlining, calleeGraph, false);
-                replacements.add(anchoredReceiver);
-            }
-            if (shouldFallbackToInvoke()) {
-                replacements.add(null);
-            }
-            if (GraalOptions.OptTailDuplication) {
-                /*
-                 * We might want to perform tail duplication at the merge after a type switch, if there are invokes that would
-                 * benefit from the improvement in type information.
-                 */
-                FixedNode current = returnMerge;
-                int opportunities = 0;
-                do {
-                    if (current instanceof InvokeNode && ((InvokeNode) current).methodCallTarget().receiver() == originalReceiver) {
-                        opportunities++;
-                    } else if (current.inputs().contains(originalReceiver)) {
-                        opportunities++;
-                    }
-                    current = ((FixedWithNextNode) current).next();
-                } while (current instanceof FixedWithNextNode);
-                if (opportunities > 0) {
-                    metricInliningTailDuplication.increment();
-                    Debug.log("MultiTypeGuardInlineInfo starting tail duplication (%d opportunities)", opportunities);
-                    TailDuplicationPhase.tailDuplicate(returnMerge, TailDuplicationPhase.TRUE_DECISION, replacements);
-                }
-            }
-        }
-
-        private int getTypeCount(int concreteMethodIndex) {
-            int count = 0;
-            for (int i = 0; i < typesToConcretes.length; i++) {
-                if (typesToConcretes[i] == concreteMethodIndex) {
-                    count++;
-                }
-            }
-            return count;
-        }
-
-        private ResolvedJavaType getLeastCommonType(int concreteMethodIndex) {
-            ResolvedJavaType commonType = null;
-            for (int i = 0; i < typesToConcretes.length; i++) {
-                if (typesToConcretes[i] == concreteMethodIndex) {
-                    if (commonType == null) {
-                        commonType = ptypes[i].getType();
-                    } else {
-                        commonType = commonType.findLeastCommonAncestor(ptypes[i].getType());
-                    }
-                }
-            }
-            assert commonType != null;
-            return commonType;
-        }
-
-        private void inlineSingleMethod(StructuredGraph graph, GraalCodeCacheProvider runtime, InliningCallback callback, Assumptions assumptions) {
-            assert concretes.size() == 1 && ptypes.length > 1 && !shouldFallbackToInvoke() && notRecordedTypeProbability == 0;
-
-            BeginNode calleeEntryNode = graph.add(new BeginNode());
-            calleeEntryNode.setProbability(invoke.probability());
-            Kind hubKind = invoke.methodCallTarget().targetMethod().getDeclaringClass().getEncoding(Representation.ObjectHub).getKind();
-            LoadHubNode receiverHub = graph.add(new LoadHubNode(invoke.methodCallTarget().receiver(), hubKind));
-            graph.addBeforeFixed(invoke.node(), receiverHub);
-
-            BeginNode unknownTypeSux = BeginNode.begin(graph.add(new DeoptimizeNode(DeoptimizationAction.InvalidateReprofile, DeoptimizationReason.TypeCheckedInliningViolated, invoke.leafGraphId())));
-            BeginNode[] successors = new BeginNode[] {calleeEntryNode, unknownTypeSux};
-            FixedNode dispatchOnType = createDispatchOnType(graph, receiverHub, successors);
-
-            FixedWithNextNode pred = (FixedWithNextNode) invoke.node().predecessor();
-            pred.setNext(dispatchOnType);
-            calleeEntryNode.setNext(invoke.node());
-
-            ResolvedJavaMethod concrete = concretes.get(0);
-            StructuredGraph calleeGraph = getGraph(invoke, concrete, runtime, callback);
-            assumptions.recordMethodContents(concrete);
-            InliningUtil.inline(invoke, calleeGraph, false);
-        }
-
-        private FixedNode createDispatchOnType(StructuredGraph graph, LoadHubNode hub, BeginNode[] successors) {
-            assert ptypes.length > 1;
-
-            ResolvedJavaType[] keys = new ResolvedJavaType[ptypes.length];
-            double[] keyProbabilities = new double[ptypes.length + 1];
-            int[] keySuccessors = new int[ptypes.length + 1];
-            for (int i = 0; i < ptypes.length; i++) {
-                keys[i] = ptypes[i].getType();
-                keyProbabilities[i] = ptypes[i].getProbability();
-                keySuccessors[i] = typesToConcretes[i];
-                assert keySuccessors[i] < successors.length - 1 : "last successor is the unknownTypeSux";
-            }
-            keyProbabilities[keyProbabilities.length - 1] = notRecordedTypeProbability;
-            keySuccessors[keySuccessors.length - 1] = successors.length - 1;
-
-            double[] successorProbabilities = SwitchNode.successorProbabilites(successors.length, keySuccessors, keyProbabilities);
-            TypeSwitchNode typeSwitch = graph.add(new TypeSwitchNode(hub, successors, successorProbabilities, keys, keyProbabilities, keySuccessors));
-
-            return typeSwitch;
-        }
-
-        private static BeginNode createInvocationBlock(StructuredGraph graph, Invoke invoke, MergeNode returnMerge, PhiNode returnValuePhi,
-                        MergeNode exceptionMerge, PhiNode exceptionObjectPhi, double probability, boolean useForInlining) {
-            Invoke duplicatedInvoke = duplicateInvokeForInlining(graph, invoke, exceptionMerge, exceptionObjectPhi, useForInlining, probability);
-            BeginNode calleeEntryNode = graph.add(new BeginNode());
-            calleeEntryNode.setNext(duplicatedInvoke.node());
-            calleeEntryNode.setProbability(probability);
-
-            EndNode endNode = graph.add(new EndNode());
-            endNode.setProbability(probability);
-
-            duplicatedInvoke.setNext(endNode);
-            returnMerge.addForwardEnd(endNode);
-
-            if (returnValuePhi != null) {
-                returnValuePhi.addInput(duplicatedInvoke.node());
-            }
-            return calleeEntryNode;
-        }
-
-        private static Invoke duplicateInvokeForInlining(StructuredGraph graph, Invoke invoke, MergeNode exceptionMerge, PhiNode exceptionObjectPhi, boolean useForInlining, double probability) {
-            Invoke result = (Invoke) invoke.node().copyWithInputs();
-            Node callTarget = result.callTarget().copyWithInputs();
-            result.node().replaceFirstInput(result.callTarget(), callTarget);
-            result.setUseForInlining(useForInlining);
-            result.setProbability(probability);
-
-            Kind kind = invoke.node().kind();
-            if (!kind.isVoid()) {
-                FrameState stateAfter = invoke.stateAfter();
-                stateAfter = stateAfter.duplicate(stateAfter.bci);
-                stateAfter.replaceFirstInput(invoke.node(), result.node());
-                result.setStateAfter(stateAfter);
-            }
-
-            if (invoke instanceof InvokeWithExceptionNode) {
-                assert exceptionMerge != null && exceptionObjectPhi != null;
-
-                InvokeWithExceptionNode invokeWithException = (InvokeWithExceptionNode) invoke;
-                BeginNode exceptionEdge = invokeWithException.exceptionEdge();
-                ExceptionObjectNode exceptionObject = (ExceptionObjectNode) exceptionEdge.next();
-                FrameState stateAfterException = exceptionObject.stateAfter();
-
-                BeginNode newExceptionEdge = (BeginNode) exceptionEdge.copyWithInputs();
-                ExceptionObjectNode newExceptionObject = (ExceptionObjectNode) exceptionObject.copyWithInputs();
-                // set new state (pop old exception object, push new one)
-                newExceptionObject.setStateAfter(stateAfterException.duplicateModified(stateAfterException.bci, stateAfterException.rethrowException(), Kind.Object, newExceptionObject));
-                newExceptionEdge.setNext(newExceptionObject);
-
-                EndNode endNode = graph.add(new EndNode());
-                newExceptionObject.setNext(endNode);
-                exceptionMerge.addForwardEnd(endNode);
-                exceptionObjectPhi.addInput(newExceptionObject);
-
-                ((InvokeWithExceptionNode) result).setExceptionEdge(newExceptionEdge);
-            }
-            return result;
-        }
-
-        @Override
-        public String toString() {
-            StringBuilder builder = new StringBuilder(shouldFallbackToInvoke() ? "megamorphic" : "polymorphic");
-            builder.append(String.format(", %d methods with %d type checks:", concretes.size(), ptypes.length));
-            for (int i = 0; i < concretes.size(); i++) {
-                builder.append(MetaUtil.format("  %H.%n(%p):%r", concretes.get(i)));
-            }
-            return builder.toString();
-        }
-    }
-
-
-    /**
-     * Represents an inlining opportunity where the current class hierarchy leads to a monomorphic target method,
-     * but for which an assumption has to be registered because of non-final classes.
-     */
-    private static class AssumptionInlineInfo extends ExactInlineInfo {
-        public final ResolvedJavaType context;
-
-        public AssumptionInlineInfo(Invoke invoke, double weight, ResolvedJavaType context, ResolvedJavaMethod concrete) {
-            super(invoke, weight, concrete);
-            this.context = context;
-        }
-
-        @Override
-        public void inline(StructuredGraph graph, GraalCodeCacheProvider runtime, InliningCallback callback, Assumptions assumptions) {
-            if (Debug.isLogEnabled()) {
-                String targetName = MetaUtil.format("%H.%n(%p):%r", invoke.methodCallTarget().targetMethod());
-                String concreteName = MetaUtil.format("%H.%n(%p):%r", concrete);
-                Debug.log("recording concrete method assumption: %s on receiver type %s -> %s", targetName, context, concreteName);
-            }
-            assumptions.recordConcreteMethod(invoke.methodCallTarget().targetMethod(), context, concrete);
-
-            super.inline(graph, runtime, callback, assumptions);
-        }
-
-        @Override
-        public String toString() {
-            return "assumption " + MetaUtil.format("%H.%n(%p):%r", concrete);
-        }
-    }
-
-    /**
-     * Determines if inlining is possible at the given invoke node.
-     * @param invoke the invoke that should be inlined
-     * @param runtime a GraalRuntime instance used to determine of the invoke can be inlined and/or should be intrinsified
-     * @param inliningPolicy used to determine the weight of a specific inlining
-     * @return an instance of InlineInfo, or null if no inlining is possible at the given invoke
-     */
-    public static InlineInfo getInlineInfo(Invoke invoke, GraalCodeCacheProvider runtime, Assumptions assumptions, InliningPolicy inliningPolicy, OptimisticOptimizations optimisticOpts) {
-        if (!checkInvokeConditions(invoke)) {
-            return null;
-        }
-        ResolvedJavaMethod caller = getCaller(invoke);
-        MethodCallTargetNode callTarget = invoke.methodCallTarget();
-        ResolvedJavaMethod targetMethod = callTarget.targetMethod();
-
-        if (callTarget.invokeKind() == InvokeKind.Special || targetMethod.canBeStaticallyBound()) {
-            if (!checkTargetConditions(invoke, targetMethod, optimisticOpts, runtime)) {
-                return null;
-            }
-            double weight = inliningPolicy.inliningWeight(caller, targetMethod, invoke);
-            return new ExactInlineInfo(invoke, weight, targetMethod);
-        }
-        ObjectStamp receiverStamp = callTarget.receiver().objectStamp();
-        ResolvedJavaType receiverType = receiverStamp.type();
-        if (receiverStamp.isExactType()) {
-            assert receiverType.isSubtypeOf(targetMethod.getDeclaringClass()) : receiverType + " subtype of " + targetMethod.getDeclaringClass() + " for " + targetMethod;
-            ResolvedJavaMethod resolved = receiverType.resolveMethod(targetMethod);
-            if (!checkTargetConditions(invoke, resolved, optimisticOpts, runtime)) {
-                return null;
-            }
-            double weight = inliningPolicy.inliningWeight(caller, resolved, invoke);
-            return new ExactInlineInfo(invoke, weight, resolved);
-        }
-        ResolvedJavaType holder = targetMethod.getDeclaringClass();
-
-        if (receiverStamp.type() != null) {
-            // the invoke target might be more specific than the holder (happens after inlining: locals lose their declared type...)
-            // TODO (lstadler) fix this
-            if (receiverType != null && receiverType.isSubtypeOf(holder)) {
-                holder = receiverType;
-            }
-        }
-        // TODO (thomaswue) fix this
-        if (assumptions.useOptimisticAssumptions()) {
-            ResolvedJavaMethod concrete = holder.findUniqueConcreteMethod(targetMethod);
-            if (concrete != null) {
-                if (!checkTargetConditions(invoke, concrete, optimisticOpts, runtime)) {
-                    return null;
-                }
-                double weight = inliningPolicy.inliningWeight(caller, concrete, invoke);
-                return new AssumptionInlineInfo(invoke, weight, holder, concrete);
-            }
-        }
-
-        // type check based inlining
-        return getTypeCheckedInlineInfo(invoke, inliningPolicy, caller, targetMethod, optimisticOpts, runtime);
-    }
-
-    private static InlineInfo getTypeCheckedInlineInfo(Invoke invoke, InliningPolicy inliningPolicy, ResolvedJavaMethod caller,
-                    ResolvedJavaMethod targetMethod, OptimisticOptimizations optimisticOpts, GraalCodeCacheProvider runtime) {
-        ProfilingInfo profilingInfo = caller.getProfilingInfo();
-        JavaTypeProfile typeProfile = profilingInfo.getTypeProfile(invoke.bci());
-        if (typeProfile == null) {
-            return logNotInlinedMethodAndReturnNull(invoke, targetMethod, "no type profile exists");
-        }
-
-<<<<<<< HEAD
-        ProfiledType[] ptypes = typeProfile.getTypes();
-        if (ptypes == null || ptypes.length <= 0) {
-            return logNotInlinedMethodAndReturnNull(invoke, targetMethod, "no types/probabilities were recorded");
-        }
-=======
-                        Debug.log("not inlining %s because method can't be inlined", methodName(targetMethod, invoke));
-                        return null;
-                    } else {
-                        Debug.log("not inlining %s because GraalOptions.InlineMonomorphicCalls == false", methodName(targetMethod, invoke));
-                        return null;
-                    }
-                } else {
-                    invoke.setPolymorphic(true);
-                    if (optimisticOpts.inlinePolymorphicCalls() && notRecordedTypeProbability == 0 || optimisticOpts.inlineMegamorphicCalls() && notRecordedTypeProbability > 0) {
-                        // TODO (chaeubl) inlining of multiple methods should work differently
-                        // 1. check which methods can be inlined
-                        // 2. for those methods, use weight and probability to compute which of them should be inlined
-                        // 3. do the inlining
-                        //    a) all seen methods can be inlined -> do so and guard with deopt
-                        //    b) some methods can be inlined -> inline them and fall back to invocation if violated
-                        // TODO (chaeubl) sort types by probability
-
-                        // determine concrete methods and map type to specific method
-                        ArrayList<ResolvedJavaMethod> concreteMethods = new ArrayList<>();
-                        int[] typesToConcretes = new int[ptypes.length];
-                        for (int i = 0; i < ptypes.length; i++) {
-                            ResolvedJavaMethod concrete = ptypes[i].getType().resolveMethod(targetMethod);
-
-                            int index = concreteMethods.indexOf(concrete);
-                            if (index < 0) {
-                                index = concreteMethods.size();
-                                concreteMethods.add(concrete);
-                            }
-                            typesToConcretes[i] = index;
-                        }
->>>>>>> 9be23bb0
-
-        double notRecordedTypeProbability = typeProfile.getNotRecordedProbability();
-        if (ptypes.length == 1 && notRecordedTypeProbability == 0) {
-            if (!optimisticOpts.inlineMonomorphicCalls()) {
-                return logNotInlinedMethodAndReturnNull(invoke, targetMethod, "inlining monomorphic calls is disabled");
-            }
-
-            ResolvedJavaType type = ptypes[0].getType();
-            ResolvedJavaMethod concrete = type.resolveMethod(targetMethod);
-            if (!checkTargetConditions(invoke, concrete, optimisticOpts, runtime)) {
-                return null;
-            }
-            double weight = inliningPolicy.inliningWeight(caller, concrete, invoke);
-            return new TypeGuardInlineInfo(invoke, weight, concrete, type);
-        } else {
-            invoke.setMegamorphic(true);
-
-            if (!optimisticOpts.inlinePolymorphicCalls() && notRecordedTypeProbability == 0) {
-                return logNotInlinedMethodAndReturnNull(invoke, targetMethod, "inlining polymorphic calls is disabled");
-            }
-            if (!optimisticOpts.inlineMegamorphicCalls() && notRecordedTypeProbability > 0) {
-                return logNotInlinedMethodAndReturnNull(invoke, targetMethod, "inlining megamorphic calls is disabled");
-            }
-
-            // TODO (chaeubl) inlining of multiple methods should work differently
-            // 1. check which methods can be inlined
-            // 2. for those methods, use weight and probability to compute which of them should be inlined
-            // 3. do the inlining
-            //    a) all seen methods can be inlined -> do so and guard with deopt
-            //    b) some methods can be inlined -> inline them and fall back to invocation if violated
-
-            // determine concrete methods and map type to specific method
-            ArrayList<ResolvedJavaMethod> concreteMethods = new ArrayList<>();
-            int[] typesToConcretes = new int[ptypes.length];
-            for (int i = 0; i < ptypes.length; i++) {
-                ResolvedJavaMethod concrete = ptypes[i].getType().resolveMethod(targetMethod);
-
-                int index = concreteMethods.indexOf(concrete);
-                if (index < 0) {
-                    index = concreteMethods.size();
-                    concreteMethods.add(concrete);
-                }
-                typesToConcretes[i] = index;
-            }
-
-            double totalWeight = 0;
-            for (ResolvedJavaMethod concrete: concreteMethods) {
-                if (!checkTargetConditions(invoke, concrete, optimisticOpts, runtime)) {
-                    return logNotInlinedMethodAndReturnNull(invoke, targetMethod, "it is a polymorphic method call and at least one invoked method cannot be inlined");
-                }
-                totalWeight += inliningPolicy.inliningWeight(caller, concrete, invoke);
-            }
-            return new MultiTypeGuardInlineInfo(invoke, totalWeight, concreteMethods, ptypes, typesToConcretes, notRecordedTypeProbability);
-        }
-    }
-
-
-    private static ResolvedJavaMethod getCaller(Invoke invoke) {
-        return invoke.stateAfter().method();
-    }
-
-    private static PiNode createAnchoredReceiver(StructuredGraph graph, FixedNode anchor, ResolvedJavaType commonType, ValueNode receiver, boolean exact) {
-        // to avoid that floating reads on receiver fields float above the type check
-        return graph.unique(new PiNode(receiver, anchor, exact ? StampFactory.exactNonNull(commonType) : StampFactory.declaredNonNull(commonType)));
-    }
-
-    private static boolean checkInvokeConditions(Invoke invoke) {
-        if (!(invoke.callTarget() instanceof MethodCallTargetNode)) {
-            return logNotInlinedMethodAndReturnFalse(invoke, "the invoke has already been lowered, or has been created as a low-level node");
-        } else if (invoke.methodCallTarget().targetMethod() == null) {
-            return logNotInlinedMethodAndReturnFalse(invoke, "target method is null");
-        } else if (invoke.stateAfter() == null) {
-            return logNotInlinedMethodAndReturnFalse(invoke, "the invoke has no after state");
-        } else if (invoke.predecessor() == null || !invoke.node().isAlive()) {
-            return logNotInlinedMethodAndReturnFalse(invoke, "the invoke is dead code");
-        } else if (!invoke.useForInlining()) {
-            return logNotInlinedMethodAndReturnFalse(invoke, "the invoke is marked to be not used for inlining");
-        } else {
-            return true;
-        }
-    }
-
-    private static boolean checkTargetConditions(Invoke invoke, ResolvedJavaMethod method, OptimisticOptimizations optimisticOpts, GraalCodeCacheProvider runtime) {
-        if (method == null) {
-            return logNotInlinedMethodAndReturnFalse(invoke, method, "the method is not resolved");
-        } else if (Modifier.isNative(method.getModifiers()) && (!GraalOptions.Intrinsify || !InliningUtil.canIntrinsify(invoke, method, runtime))) {
-            return logNotInlinedMethodAndReturnFalse(invoke, method, "it is a non-intrinsic native method");
-        } else if (Modifier.isAbstract(method.getModifiers())) {
-            return logNotInlinedMethodAndReturnFalse(invoke, method, "it is an abstract method");
-        } else if (!method.getDeclaringClass().isInitialized()) {
-            return logNotInlinedMethodAndReturnFalse(invoke, method, "the method's class is not initialized");
-        } else if (!method.canBeInlined()) {
-            return logNotInlinedMethodAndReturnFalse(invoke, method, "it is marked non-inlinable");
-        } else if (computeInliningLevel(invoke) > GraalOptions.MaximumInlineLevel) {
-            return logNotInlinedMethodAndReturnFalse(invoke, method, "it exceeds the maximum inlining depth");
-        } else if (computeRecursiveInliningLevel(invoke.stateAfter(), method) > GraalOptions.MaximumRecursiveInlining) {
-            return logNotInlinedMethodAndReturnFalse(invoke, method, "it exceeds the maximum recursive inlining depth");
-        } else if (new OptimisticOptimizations(method).lessOptimisticThan(optimisticOpts)) {
-            return logNotInlinedMethodAndReturnFalse(invoke, method, "the callee uses less optimistic optimizations than caller");
-        } else {
-            return true;
-        }
-    }
-
-    private static int computeInliningLevel(Invoke invoke) {
-        int count = -1;
-        FrameState curState = invoke.stateAfter();
-        while (curState != null) {
-            count++;
-            curState = curState.outerFrameState();
-        }
-        return count;
-    }
-
-    private static int computeRecursiveInliningLevel(FrameState state, ResolvedJavaMethod method) {
-        assert state != null;
-
-        int count = 0;
-        FrameState curState = state;
-        while (curState != null) {
-            if (curState.method() == method) {
-                count++;
-            }
-            curState = curState.outerFrameState();
-        }
-        return count;
-    }
-
-    /**
-     * Performs an actual inlining, thereby replacing the given invoke with the given inlineGraph.
-     *
-     * @param invoke the invoke that will be replaced
-     * @param inlineGraph the graph that the invoke will be replaced with
-     * @param receiverNullCheck true if a null check needs to be generated for non-static inlinings, false if no such check is required
-     */
-    public static void inline(Invoke invoke, StructuredGraph inlineGraph, boolean receiverNullCheck) {
-        NodeInputList<ValueNode> parameters = invoke.callTarget().arguments();
-        StructuredGraph graph = (StructuredGraph) invoke.node().graph();
-
-        FrameState stateAfter = invoke.stateAfter();
-        assert stateAfter.isAlive();
-
-        IdentityHashMap<Node, Node> replacements = new IdentityHashMap<>();
-        ArrayList<Node> nodes = new ArrayList<>();
-        ReturnNode returnNode = null;
-        UnwindNode unwindNode = null;
-        StartNode entryPointNode = inlineGraph.start();
-        FixedNode firstCFGNode = entryPointNode.next();
-        for (Node node : inlineGraph.getNodes()) {
-            if (node == entryPointNode || node == entryPointNode.stateAfter()) {
-                // Do nothing.
-            } else if (node instanceof LocalNode) {
-                replacements.put(node, parameters.get(((LocalNode) node).index()));
-            } else {
-                nodes.add(node);
-                if (node instanceof ReturnNode) {
-                    assert returnNode == null;
-                    returnNode = (ReturnNode) node;
-                } else if (node instanceof UnwindNode) {
-                    assert unwindNode == null;
-                    unwindNode = (UnwindNode) node;
-                }
-            }
-        }
-        replacements.put(entryPointNode, BeginNode.prevBegin(invoke.node())); // ensure proper anchoring of things that where anchored to the StartNode
-
-        assert invoke.node().successors().first() != null : invoke;
-        assert invoke.node().predecessor() != null;
-
-        Map<Node, Node> duplicates = graph.addDuplicates(nodes, replacements);
-        FixedNode firstCFGNodeDuplicate = (FixedNode) duplicates.get(firstCFGNode);
-        if (receiverNullCheck) {
-            receiverNullCheck(invoke);
-        }
-        invoke.node().replaceAtPredecessor(firstCFGNodeDuplicate);
-
-        FrameState stateAtExceptionEdge = null;
-        if (invoke instanceof InvokeWithExceptionNode) {
-            InvokeWithExceptionNode invokeWithException = ((InvokeWithExceptionNode) invoke);
-            if (unwindNode != null) {
-                assert unwindNode.predecessor() != null;
-                assert invokeWithException.exceptionEdge().successors().count() == 1;
-                ExceptionObjectNode obj = (ExceptionObjectNode) invokeWithException.exceptionEdge().next();
-                stateAtExceptionEdge = obj.stateAfter();
-                UnwindNode unwindDuplicate = (UnwindNode) duplicates.get(unwindNode);
-                obj.replaceAtUsages(unwindDuplicate.exception());
-                unwindDuplicate.clearInputs();
-                Node n = obj.next();
-                obj.setNext(null);
-                unwindDuplicate.replaceAndDelete(n);
-            } else {
-                invokeWithException.killExceptionEdge();
-            }
-        } else {
-            if (unwindNode != null) {
-                UnwindNode unwindDuplicate = (UnwindNode) duplicates.get(unwindNode);
-                DeoptimizeNode deoptimizeNode = new DeoptimizeNode(DeoptimizationAction.InvalidateRecompile, DeoptimizationReason.NotCompiledExceptionHandler, invoke.leafGraphId());
-                unwindDuplicate.replaceAndDelete(graph.add(deoptimizeNode));
-                // move the deopt upwards if there is a monitor exit that tries to use the "after exception" frame state
-                // (because there is no "after exception" frame state!)
-                if (deoptimizeNode.predecessor() instanceof MonitorExitNode) {
-                    MonitorExitNode monitorExit = (MonitorExitNode) deoptimizeNode.predecessor();
-                    if (monitorExit.stateAfter() != null && monitorExit.stateAfter().bci == FrameState.AFTER_EXCEPTION_BCI) {
-                        FrameState monitorFrameState = monitorExit.stateAfter();
-                        graph.removeFixed(monitorExit);
-                        monitorFrameState.safeDelete();
-                    }
-                }
-            }
-        }
-
-        FrameState outerFrameState = null;
-        double invokeProbability = invoke.node().probability();
-        for (Node node : duplicates.values()) {
-            if (GraalOptions.ProbabilityAnalysis) {
-                if (node instanceof FixedNode) {
-                    FixedNode fixed = (FixedNode) node;
-                    double newProbability = fixed.probability() * invokeProbability;
-                    if (GraalOptions.LimitInlinedProbability) {
-                        newProbability = Math.min(newProbability, invokeProbability);
-                    }
-                    fixed.setProbability(newProbability);
-                }
-            }
-            if (node instanceof FrameState) {
-                FrameState frameState = (FrameState) node;
-                assert frameState.bci != FrameState.BEFORE_BCI;
-                if (frameState.bci == FrameState.AFTER_BCI) {
-                    frameState.replaceAndDelete(stateAfter);
-                } else if (frameState.bci == FrameState.AFTER_EXCEPTION_BCI) {
-                    if (frameState.isAlive()) {
-                        assert stateAtExceptionEdge != null;
-                        frameState.replaceAndDelete(stateAtExceptionEdge);
-                    } else {
-                        assert stateAtExceptionEdge == null;
-                    }
-                } else {
-                    // only handle the outermost frame states
-                    if (frameState.outerFrameState() == null) {
-                        assert frameState.method() == inlineGraph.method();
-                        if (outerFrameState == null) {
-                            outerFrameState = stateAfter.duplicateModified(invoke.bci(), stateAfter.rethrowException(), invoke.node().kind());
-                            outerFrameState.setDuringCall(true);
-                        }
-                        frameState.setOuterFrameState(outerFrameState);
-                    }
-                }
-            }
-        }
-
-        Node returnValue = null;
-        if (returnNode != null) {
-            if (returnNode.result() instanceof LocalNode) {
-                returnValue = replacements.get(returnNode.result());
-            } else {
-                returnValue = duplicates.get(returnNode.result());
-            }
-            invoke.node().replaceAtUsages(returnValue);
-            Node returnDuplicate = duplicates.get(returnNode);
-            returnDuplicate.clearInputs();
-            Node n = invoke.next();
-            invoke.setNext(null);
-            returnDuplicate.replaceAndDelete(n);
-        }
-
-        invoke.node().replaceAtUsages(null);
-        GraphUtil.killCFG(invoke.node());
-    }
-
-    public static void receiverNullCheck(Invoke invoke) {
-        MethodCallTargetNode callTarget = invoke.methodCallTarget();
-        StructuredGraph graph = (StructuredGraph) invoke.graph();
-        NodeInputList<ValueNode> parameters = callTarget.arguments();
-        ValueNode firstParam = parameters.size() <= 0 ? null : parameters.get(0);
-        if (!callTarget.isStatic() && firstParam.kind() == Kind.Object && !firstParam.objectStamp().nonNull()) {
-            graph.addBeforeFixed(invoke.node(), graph.add(new FixedGuardNode(graph.unique(new IsNullNode(firstParam)), DeoptimizationReason.NullCheckException, DeoptimizationAction.InvalidateReprofile, true, invoke.leafGraphId())));
-        }
-    }
-
-    public static boolean canIntrinsify(Invoke invoke, ResolvedJavaMethod target, GraalCodeCacheProvider runtime) {
-        return getIntrinsicGraph(invoke, target, runtime) != null;
-    }
-
-    private static StructuredGraph getIntrinsicGraph(Invoke invoke, ResolvedJavaMethod target, GraalCodeCacheProvider runtime) {
-        assert invoke.node().isAlive();
-
-        StructuredGraph intrinsicGraph = (StructuredGraph) target.getCompilerStorage().get(Graph.class);
-        if (intrinsicGraph == null) {
-            // TODO remove once all intrinsics are available via compilerStorage
-            intrinsicGraph = runtime.intrinsicGraph(invoke.stateAfter().method(), invoke.bci(), target, invoke.callTarget().arguments());
-        }
-        return intrinsicGraph;
-    }
-}+/*
+ * Copyright (c) 2012, Oracle and/or its affiliates. All rights reserved.
+ * DO NOT ALTER OR REMOVE COPYRIGHT NOTICES OR THIS FILE HEADER.
+ *
+ * This code is free software; you can redistribute it and/or modify it
+ * under the terms of the GNU General Public License version 2 only, as
+ * published by the Free Software Foundation.
+ *
+ * This code is distributed in the hope that it will be useful, but WITHOUT
+ * ANY WARRANTY; without even the implied warranty of MERCHANTABILITY or
+ * FITNESS FOR A PARTICULAR PURPOSE.  See the GNU General Public License
+ * version 2 for more details (a copy is included in the LICENSE file that
+ * accompanied this code).
+ *
+ * You should have received a copy of the GNU General Public License version
+ * 2 along with this work; if not, write to the Free Software Foundation,
+ * Inc., 51 Franklin St, Fifth Floor, Boston, MA 02110-1301 USA.
+ *
+ * Please contact Oracle, 500 Oracle Parkway, Redwood Shores, CA 94065 USA
+ * or visit www.oracle.com if you need additional information or have any
+ * questions.
+ */
+package com.oracle.graal.phases.common;
+
+import java.lang.reflect.*;
+import java.util.*;
+import java.util.concurrent.*;
+
+import com.oracle.graal.api.code.*;
+import com.oracle.graal.api.meta.*;
+import com.oracle.graal.api.meta.JavaTypeProfile.ProfiledType;
+import com.oracle.graal.api.meta.ResolvedJavaType.Representation;
+import com.oracle.graal.debug.*;
+import com.oracle.graal.graph.*;
+import com.oracle.graal.nodes.*;
+import com.oracle.graal.nodes.calc.*;
+import com.oracle.graal.nodes.extended.*;
+import com.oracle.graal.nodes.java.*;
+import com.oracle.graal.nodes.java.MethodCallTargetNode.InvokeKind;
+import com.oracle.graal.nodes.spi.*;
+import com.oracle.graal.nodes.type.*;
+import com.oracle.graal.nodes.util.*;
+import com.oracle.graal.phases.*;
+
+public class InliningUtil {
+    private static final DebugMetric metricInliningTailDuplication = Debug.metric("InliningTailDuplication");
+    private static final String inliningDecisionsScopeString = "InliningDecisions";
+
+    public interface InliningCallback {
+        StructuredGraph buildGraph(final ResolvedJavaMethod method);
+    }
+
+    public interface InliningPolicy {
+        void initialize(StructuredGraph graph);
+        boolean continueInlining(StructuredGraph graph);
+        InlineInfo next();
+        void scanInvokes(Iterable<? extends Node> newNodes);
+        double inliningWeight(ResolvedJavaMethod caller, ResolvedJavaMethod method, Invoke invoke);
+        boolean isWorthInlining(InlineInfo info);
+    }
+
+    public interface WeightComputationPolicy {
+        double computeWeight(ResolvedJavaMethod caller, ResolvedJavaMethod method, Invoke invoke, boolean preferredInvoke);
+    }
+
+    public static void logNotInlinedMethod(InlineInfo info, String msg, Object... args) {
+        logInliningDecision(info, false, msg, args);
+    }
+
+    public static void logInliningDecision(InlineInfo info, boolean success, String msg, final Object... args) {
+        if (shouldLogInliningDecision()) {
+            logInliningDecision(methodName(info), success, msg, args);
+        }
+    }
+
+    public static void logInliningDecision(final String msg, final Object... args) {
+        Debug.scope(inliningDecisionsScopeString, new Runnable() {
+            public void run() {
+                Debug.log(msg, args);
+            }
+        });
+    }
+
+    private static boolean logNotInlinedMethodAndReturnFalse(Invoke invoke, String msg) {
+        if (shouldLogInliningDecision()) {
+            String methodString = invoke.callTarget() == null ? "callTarget=null" : invoke.callTarget().targetName();
+            logInliningDecision(methodString, false, msg, new Object[0]);
+        }
+        return false;
+    }
+
+    private static InlineInfo logNotInlinedMethodAndReturnNull(Invoke invoke, ResolvedJavaMethod method, String msg) {
+        if (shouldLogInliningDecision()) {
+            String methodString = methodName(method, invoke);
+            logInliningDecision(methodString, false, msg, new Object[0]);
+        }
+        return null;
+    }
+
+    private static boolean logNotInlinedMethodAndReturnFalse(Invoke invoke, ResolvedJavaMethod method, String msg) {
+        if (shouldLogInliningDecision()) {
+            String methodString = methodName(method, invoke);
+            logInliningDecision(methodString, false, msg, new Object[0]);
+        }
+        return false;
+    }
+
+    private static void logInliningDecision(final String methodString, final boolean success, final String msg, final Object... args) {
+        String inliningMsg = "inlining " + methodString + ": " + msg;
+        if (!success) {
+            inliningMsg = "not " + inliningMsg;
+        }
+        logInliningDecision(inliningMsg, args);
+    }
+
+    private static boolean shouldLogInliningDecision() {
+        return Debug.scope(inliningDecisionsScopeString, new Callable<Boolean>() {
+            public Boolean call() {
+                return Debug.isLogEnabled();
+            }
+        });
+    }
+
+    private static String methodName(ResolvedJavaMethod method, Invoke invoke) {
+        if (invoke != null && invoke.stateAfter() != null) {
+            return methodName(invoke.stateAfter(), invoke.bci()) + ": " + MetaUtil.format("%H.%n(%p):%r", method) + " (" + method.getCodeSize() + " bytes)";
+        } else {
+            return MetaUtil.format("%H.%n(%p):%r", method) + " (" + method.getCodeSize() + " bytes)";
+        }
+    }
+
+    private static String methodName(InlineInfo info) {
+        if (info == null) {
+            return "null";
+        } else if (info.invoke() != null && info.invoke().stateAfter() != null) {
+            return methodName(info.invoke().stateAfter(), info.invoke().bci()) + ": " + info.toString();
+        } else {
+            return info.toString();
+        }
+    }
+
+    private static String methodName(FrameState frameState, int bci) {
+        StringBuilder sb = new StringBuilder();
+        if (frameState.outerFrameState() != null) {
+            sb.append(methodName(frameState.outerFrameState(), frameState.outerFrameState().bci));
+            sb.append("->");
+        }
+        sb.append(MetaUtil.format("%h.%n", frameState.method()));
+        sb.append("@").append(bci);
+        return sb.toString();
+    }
+
+    /**
+     * Represents an opportunity for inlining at the given invoke, with the given weight and level.
+     * The weight is the amortized weight of the additional code - so smaller is better.
+     * The level is the number of nested inlinings that lead to this invoke.
+     */
+    public interface InlineInfo extends Comparable<InlineInfo> {
+        Invoke invoke();
+        double weight();
+        int level();
+        int compiledCodeSize();
+        int compareTo(InlineInfo o);
+
+        /**
+         * Performs the inlining described by this object and returns the node that represents the return value of the
+         * inlined method (or null for void methods and methods that have no non-exceptional exit).
+         */
+        void inline(StructuredGraph graph, GraalCodeCacheProvider runtime, InliningCallback callback, Assumptions assumptions);
+    }
+
+    public abstract static class AbstractInlineInfo implements InlineInfo {
+        protected final Invoke invoke;
+        protected final double weight;
+
+        public AbstractInlineInfo(Invoke invoke, double weight) {
+            this.invoke = invoke;
+            this.weight = weight;
+        }
+
+        @Override
+        public int compareTo(InlineInfo o) {
+            return (weight < o.weight()) ? -1 : (weight > o.weight()) ? 1 : 0;
+        }
+
+        public Invoke invoke() {
+            return invoke;
+        }
+
+        public double weight() {
+            return weight;
+        }
+
+        public int level() {
+            return computeInliningLevel(invoke);
+        }
+
+        protected static StructuredGraph getGraph(final Invoke invoke, final ResolvedJavaMethod concrete, final GraalCodeCacheProvider runtime, final InliningCallback callback) {
+            return Debug.scope("GetInliningGraph", concrete, new Callable<StructuredGraph>() {
+                @Override
+                public StructuredGraph call() throws Exception {
+                    StructuredGraph result = getIntrinsicGraph(invoke, concrete, runtime);
+                    if (result == null) {
+                        assert !Modifier.isNative(concrete.getModifiers());
+                        result = callback.buildGraph(concrete);
+                    }
+                    return result;
+                }
+            });
+        }
+    }
+
+    /**
+     * Represents an inlining opportunity where the compiler can statically determine a monomorphic target method and
+     * therefore is able to determine the called method exactly.
+     */
+    private static class ExactInlineInfo extends AbstractInlineInfo {
+        public final ResolvedJavaMethod concrete;
+
+        public ExactInlineInfo(Invoke invoke, double weight, ResolvedJavaMethod concrete) {
+            super(invoke, weight);
+            this.concrete = concrete;
+        }
+
+        @Override
+        public void inline(StructuredGraph compilerGraph, GraalCodeCacheProvider runtime, InliningCallback callback, Assumptions assumptions) {
+            StructuredGraph graph = getGraph(invoke, concrete, runtime, callback);
+            assumptions.recordMethodContents(concrete);
+            InliningUtil.inline(invoke, graph, true);
+        }
+
+        @Override
+        public int compiledCodeSize() {
+            return concrete.getCompiledCodeSize();
+        }
+
+        @Override
+        public String toString() {
+            return "exact " + MetaUtil.format("%H.%n(%p):%r", concrete);
+        }
+    }
+
+    /**
+     * Represents an inlining opportunity for which profiling information suggests a monomorphic receiver, but for which
+     * the receiver type cannot be proven. A type check guard will be generated if this inlining is performed.
+     */
+    private static class TypeGuardInlineInfo extends AbstractInlineInfo {
+        public final ResolvedJavaMethod concrete;
+        public final ResolvedJavaType type;
+
+        public TypeGuardInlineInfo(Invoke invoke, double weight, ResolvedJavaMethod concrete, ResolvedJavaType type) {
+            super(invoke, weight);
+            this.concrete = concrete;
+            this.type = type;
+        }
+
+        @Override
+        public int compiledCodeSize() {
+            return concrete.getCompiledCodeSize();
+        }
+
+        @Override
+        public void inline(StructuredGraph graph, GraalCodeCacheProvider runtime, InliningCallback callback, Assumptions assumptions) {
+            // receiver null check must be before the type check
+            InliningUtil.receiverNullCheck(invoke);
+            ValueNode receiver = invoke.methodCallTarget().receiver();
+            ConstantNode typeHub = ConstantNode.forConstant(type.getEncoding(Representation.ObjectHub), runtime, graph);
+            LoadHubNode receiverHub = graph.add(new LoadHubNode(receiver, typeHub.kind()));
+            CompareNode typeCheck = CompareNode.createCompareNode(Condition.EQ, receiverHub, typeHub);
+            FixedGuardNode guard = graph.add(new FixedGuardNode(typeCheck, DeoptimizationReason.TypeCheckedInliningViolated, DeoptimizationAction.InvalidateReprofile, invoke.leafGraphId()));
+            ValueAnchorNode anchor = graph.add(new ValueAnchorNode());
+            assert invoke.predecessor() != null;
+
+            ValueNode anchoredReceiver = createAnchoredReceiver(graph, anchor, type, receiver, true);
+            invoke.callTarget().replaceFirstInput(receiver, anchoredReceiver);
+
+            graph.addBeforeFixed(invoke.node(), receiverHub);
+            graph.addBeforeFixed(invoke.node(), guard);
+            graph.addBeforeFixed(invoke.node(), anchor);
+
+            StructuredGraph calleeGraph = getGraph(invoke, concrete, runtime, callback);
+            assumptions.recordMethodContents(concrete);
+            InliningUtil.inline(invoke, calleeGraph, false);
+        }
+
+        @Override
+        public String toString() {
+            return "type-checked " + MetaUtil.format("%H.%n(%p):%r", concrete);
+        }
+    }
+
+    /**
+     * Polymorphic inlining of m methods with n type checks (n >= m) in case that the profiling information suggests a reasonable
+     * amounts of different receiver types and different methods. If an unknown type is encountered a deoptimization is triggered.
+     */
+    private static class MultiTypeGuardInlineInfo extends AbstractInlineInfo {
+        public final List<ResolvedJavaMethod> concretes;
+        public final ProfiledType[] ptypes;
+        public final int[] typesToConcretes;
+        public final double notRecordedTypeProbability;
+
+        public MultiTypeGuardInlineInfo(Invoke invoke, double weight, List<ResolvedJavaMethod> concretes, ProfiledType[] ptypes,
+                        int[] typesToConcretes, double notRecordedTypeProbability) {
+            super(invoke, weight);
+            assert concretes.size() > 0 && concretes.size() <= ptypes.length : "must have at least one method but no more than types methods";
+            assert ptypes.length == typesToConcretes.length : "array lengths must match";
+
+            this.concretes = concretes;
+            this.ptypes = ptypes;
+            this.typesToConcretes = typesToConcretes;
+            this.notRecordedTypeProbability = notRecordedTypeProbability;
+        }
+
+        @Override
+        public int compiledCodeSize() {
+            int result = 0;
+            for (ResolvedJavaMethod m: concretes) {
+                result += m.getCompiledCodeSize();
+            }
+            return result;
+        }
+
+        @Override
+        public void inline(StructuredGraph graph, GraalCodeCacheProvider runtime, InliningCallback callback, Assumptions assumptions) {
+            int numberOfMethods = concretes.size();
+            boolean hasReturnValue = invoke.node().kind() != Kind.Void;
+
+            // receiver null check must be the first node
+            InliningUtil.receiverNullCheck(invoke);
+            if (numberOfMethods > 1 || shouldFallbackToInvoke()) {
+                inlineMultipleMethods(graph, runtime, callback, assumptions, numberOfMethods, hasReturnValue);
+            } else {
+                inlineSingleMethod(graph, runtime, callback, assumptions);
+            }
+        }
+
+        private boolean shouldFallbackToInvoke() {
+            return notRecordedTypeProbability > 0;
+        }
+
+        private void inlineMultipleMethods(StructuredGraph graph, GraalCodeCacheProvider runtime, InliningCallback callback, Assumptions assumptions, int numberOfMethods, boolean hasReturnValue) {
+            FixedNode continuation = invoke.next();
+
+            ValueNode originalReceiver = invoke.methodCallTarget().receiver();
+            // setup merge and phi nodes for results and exceptions
+            MergeNode returnMerge = graph.add(new MergeNode());
+            returnMerge.setProbability(invoke.probability());
+            returnMerge.setStateAfter(invoke.stateAfter().duplicate(invoke.stateAfter().bci));
+
+            PhiNode returnValuePhi = null;
+            if (hasReturnValue) {
+                returnValuePhi = graph.unique(new PhiNode(invoke.node().kind(), returnMerge));
+            }
+
+            MergeNode exceptionMerge = null;
+            PhiNode exceptionObjectPhi = null;
+            if (invoke instanceof InvokeWithExceptionNode) {
+                InvokeWithExceptionNode invokeWithException = (InvokeWithExceptionNode) invoke;
+                DispatchBeginNode exceptionEdge = invokeWithException.exceptionEdge();
+                ExceptionObjectNode exceptionObject = (ExceptionObjectNode) exceptionEdge.next();
+
+                exceptionMerge = graph.add(new MergeNode());
+                exceptionMerge.setProbability(exceptionEdge.probability());
+
+                FixedNode exceptionSux = exceptionObject.next();
+                graph.addBeforeFixed(exceptionSux, exceptionMerge);
+                exceptionObjectPhi = graph.unique(new PhiNode(Kind.Object, exceptionMerge));
+                exceptionMerge.setStateAfter(exceptionEdge.stateAfter().duplicateModified(invoke.stateAfter().bci, true, Kind.Void, exceptionObjectPhi));
+            }
+
+            // create one separate block for each invoked method
+            BeginNode[] successors = new BeginNode[numberOfMethods + 1];
+            for (int i = 0; i < numberOfMethods; i++) {
+                double probability = 0;
+                for (int j = 0; j < typesToConcretes.length; j++) {
+                    if (typesToConcretes[j] == i) {
+                        probability += ptypes[j].getProbability();
+                    }
+                }
+
+                successors[i] = createInvocationBlock(graph, invoke, returnMerge, returnValuePhi, exceptionMerge, exceptionObjectPhi, invoke.probability() * probability, true);
+            }
+
+            // create the successor for an unknown type
+            FixedNode unknownTypeSux;
+            if (shouldFallbackToInvoke()) {
+                unknownTypeSux = createInvocationBlock(graph, invoke, returnMerge, returnValuePhi, exceptionMerge, exceptionObjectPhi, notRecordedTypeProbability, false);
+            } else {
+                unknownTypeSux = graph.add(new DeoptimizeNode(DeoptimizationAction.InvalidateReprofile, DeoptimizationReason.TypeCheckedInliningViolated, invoke.leafGraphId()));
+            }
+            successors[successors.length - 1] = BeginNode.begin(unknownTypeSux);
+
+            // replace the invoke exception edge
+            if (invoke instanceof InvokeWithExceptionNode) {
+                InvokeWithExceptionNode invokeWithExceptionNode = (InvokeWithExceptionNode) invoke;
+                BeginNode exceptionEdge = invokeWithExceptionNode.exceptionEdge();
+                ExceptionObjectNode exceptionObject = (ExceptionObjectNode) exceptionEdge.next();
+                exceptionObject.replaceAtUsages(exceptionObjectPhi);
+                exceptionObject.setNext(null);
+                GraphUtil.killCFG(invokeWithExceptionNode.exceptionEdge());
+            }
+
+            // get all graphs and record assumptions
+            assert invoke.node().isAlive();
+            StructuredGraph[] calleeGraphs = new StructuredGraph[numberOfMethods];
+            for (int i = 0; i < numberOfMethods; i++) {
+                ResolvedJavaMethod concrete = concretes.get(i);
+                calleeGraphs[i] = getGraph(invoke, concrete, runtime, callback);
+                assumptions.recordMethodContents(concrete);
+            }
+
+            // replace the invoke with a switch on the type of the actual receiver
+            Kind hubKind = invoke.methodCallTarget().targetMethod().getDeclaringClass().getEncoding(Representation.ObjectHub).getKind();
+            LoadHubNode receiverHub = graph.add(new LoadHubNode(invoke.methodCallTarget().receiver(), hubKind));
+            graph.addBeforeFixed(invoke.node(), receiverHub);
+            FixedNode dispatchOnType = createDispatchOnType(graph, receiverHub, successors);
+
+            assert invoke.next() == continuation;
+            invoke.setNext(null);
+            returnMerge.setNext(continuation);
+            invoke.node().replaceAtUsages(returnValuePhi);
+            invoke.node().replaceAndDelete(dispatchOnType);
+
+            ArrayList<PiNode> replacements = new ArrayList<>();
+
+            // do the actual inlining for every invoke
+            for (int i = 0; i < numberOfMethods; i++) {
+                BeginNode node = successors[i];
+                Invoke invokeForInlining = (Invoke) node.next();
+
+                ResolvedJavaType commonType = getLeastCommonType(i);
+                ValueNode receiver = invokeForInlining.methodCallTarget().receiver();
+                boolean exact = getTypeCount(i) == 1;
+                PiNode anchoredReceiver = createAnchoredReceiver(graph, node, commonType, receiver, exact);
+                invokeForInlining.callTarget().replaceFirstInput(receiver, anchoredReceiver);
+
+                StructuredGraph calleeGraph = calleeGraphs[i];
+                InliningUtil.inline(invokeForInlining, calleeGraph, false);
+                replacements.add(anchoredReceiver);
+            }
+            if (shouldFallbackToInvoke()) {
+                replacements.add(null);
+            }
+            if (GraalOptions.OptTailDuplication) {
+                /*
+                 * We might want to perform tail duplication at the merge after a type switch, if there are invokes that would
+                 * benefit from the improvement in type information.
+                 */
+                FixedNode current = returnMerge;
+                int opportunities = 0;
+                do {
+                    if (current instanceof InvokeNode && ((InvokeNode) current).methodCallTarget().receiver() == originalReceiver) {
+                        opportunities++;
+                    } else if (current.inputs().contains(originalReceiver)) {
+                        opportunities++;
+                    }
+                    current = ((FixedWithNextNode) current).next();
+                } while (current instanceof FixedWithNextNode);
+                if (opportunities > 0) {
+                    metricInliningTailDuplication.increment();
+                    Debug.log("MultiTypeGuardInlineInfo starting tail duplication (%d opportunities)", opportunities);
+                    TailDuplicationPhase.tailDuplicate(returnMerge, TailDuplicationPhase.TRUE_DECISION, replacements);
+                }
+            }
+        }
+
+        private int getTypeCount(int concreteMethodIndex) {
+            int count = 0;
+            for (int i = 0; i < typesToConcretes.length; i++) {
+                if (typesToConcretes[i] == concreteMethodIndex) {
+                    count++;
+                }
+            }
+            return count;
+        }
+
+        private ResolvedJavaType getLeastCommonType(int concreteMethodIndex) {
+            ResolvedJavaType commonType = null;
+            for (int i = 0; i < typesToConcretes.length; i++) {
+                if (typesToConcretes[i] == concreteMethodIndex) {
+                    if (commonType == null) {
+                        commonType = ptypes[i].getType();
+                    } else {
+                        commonType = commonType.findLeastCommonAncestor(ptypes[i].getType());
+                    }
+                }
+            }
+            assert commonType != null;
+            return commonType;
+        }
+
+        private void inlineSingleMethod(StructuredGraph graph, GraalCodeCacheProvider runtime, InliningCallback callback, Assumptions assumptions) {
+            assert concretes.size() == 1 && ptypes.length > 1 && !shouldFallbackToInvoke() && notRecordedTypeProbability == 0;
+
+            BeginNode calleeEntryNode = graph.add(new BeginNode());
+            calleeEntryNode.setProbability(invoke.probability());
+            Kind hubKind = invoke.methodCallTarget().targetMethod().getDeclaringClass().getEncoding(Representation.ObjectHub).getKind();
+            LoadHubNode receiverHub = graph.add(new LoadHubNode(invoke.methodCallTarget().receiver(), hubKind));
+            graph.addBeforeFixed(invoke.node(), receiverHub);
+
+            BeginNode unknownTypeSux = BeginNode.begin(graph.add(new DeoptimizeNode(DeoptimizationAction.InvalidateReprofile, DeoptimizationReason.TypeCheckedInliningViolated, invoke.leafGraphId())));
+            BeginNode[] successors = new BeginNode[] {calleeEntryNode, unknownTypeSux};
+            FixedNode dispatchOnType = createDispatchOnType(graph, receiverHub, successors);
+
+            FixedWithNextNode pred = (FixedWithNextNode) invoke.node().predecessor();
+            pred.setNext(dispatchOnType);
+            calleeEntryNode.setNext(invoke.node());
+
+            ResolvedJavaMethod concrete = concretes.get(0);
+            StructuredGraph calleeGraph = getGraph(invoke, concrete, runtime, callback);
+            assumptions.recordMethodContents(concrete);
+            InliningUtil.inline(invoke, calleeGraph, false);
+        }
+
+        private FixedNode createDispatchOnType(StructuredGraph graph, LoadHubNode hub, BeginNode[] successors) {
+            assert ptypes.length > 1;
+
+            ResolvedJavaType[] keys = new ResolvedJavaType[ptypes.length];
+            double[] keyProbabilities = new double[ptypes.length + 1];
+            int[] keySuccessors = new int[ptypes.length + 1];
+            for (int i = 0; i < ptypes.length; i++) {
+                keys[i] = ptypes[i].getType();
+                keyProbabilities[i] = ptypes[i].getProbability();
+                keySuccessors[i] = typesToConcretes[i];
+                assert keySuccessors[i] < successors.length - 1 : "last successor is the unknownTypeSux";
+            }
+            keyProbabilities[keyProbabilities.length - 1] = notRecordedTypeProbability;
+            keySuccessors[keySuccessors.length - 1] = successors.length - 1;
+
+            double[] successorProbabilities = SwitchNode.successorProbabilites(successors.length, keySuccessors, keyProbabilities);
+            TypeSwitchNode typeSwitch = graph.add(new TypeSwitchNode(hub, successors, successorProbabilities, keys, keyProbabilities, keySuccessors));
+
+            return typeSwitch;
+        }
+
+        private static BeginNode createInvocationBlock(StructuredGraph graph, Invoke invoke, MergeNode returnMerge, PhiNode returnValuePhi,
+                        MergeNode exceptionMerge, PhiNode exceptionObjectPhi, double probability, boolean useForInlining) {
+            Invoke duplicatedInvoke = duplicateInvokeForInlining(graph, invoke, exceptionMerge, exceptionObjectPhi, useForInlining, probability);
+            BeginNode calleeEntryNode = graph.add(new BeginNode());
+            calleeEntryNode.setNext(duplicatedInvoke.node());
+            calleeEntryNode.setProbability(probability);
+
+            EndNode endNode = graph.add(new EndNode());
+            endNode.setProbability(probability);
+
+            duplicatedInvoke.setNext(endNode);
+            returnMerge.addForwardEnd(endNode);
+
+            if (returnValuePhi != null) {
+                returnValuePhi.addInput(duplicatedInvoke.node());
+            }
+            return calleeEntryNode;
+        }
+
+        private static Invoke duplicateInvokeForInlining(StructuredGraph graph, Invoke invoke, MergeNode exceptionMerge, PhiNode exceptionObjectPhi, boolean useForInlining, double probability) {
+            Invoke result = (Invoke) invoke.node().copyWithInputs();
+            Node callTarget = result.callTarget().copyWithInputs();
+            result.node().replaceFirstInput(result.callTarget(), callTarget);
+            result.setUseForInlining(useForInlining);
+            result.setProbability(probability);
+
+            Kind kind = invoke.node().kind();
+            if (!kind.isVoid()) {
+                FrameState stateAfter = invoke.stateAfter();
+                stateAfter = stateAfter.duplicate(stateAfter.bci);
+                stateAfter.replaceFirstInput(invoke.node(), result.node());
+                result.setStateAfter(stateAfter);
+            }
+
+            if (invoke instanceof InvokeWithExceptionNode) {
+                assert exceptionMerge != null && exceptionObjectPhi != null;
+
+                InvokeWithExceptionNode invokeWithException = (InvokeWithExceptionNode) invoke;
+                BeginNode exceptionEdge = invokeWithException.exceptionEdge();
+                ExceptionObjectNode exceptionObject = (ExceptionObjectNode) exceptionEdge.next();
+                FrameState stateAfterException = exceptionObject.stateAfter();
+
+                BeginNode newExceptionEdge = (BeginNode) exceptionEdge.copyWithInputs();
+                ExceptionObjectNode newExceptionObject = (ExceptionObjectNode) exceptionObject.copyWithInputs();
+                // set new state (pop old exception object, push new one)
+                newExceptionObject.setStateAfter(stateAfterException.duplicateModified(stateAfterException.bci, stateAfterException.rethrowException(), Kind.Object, newExceptionObject));
+                newExceptionEdge.setNext(newExceptionObject);
+
+                EndNode endNode = graph.add(new EndNode());
+                newExceptionObject.setNext(endNode);
+                exceptionMerge.addForwardEnd(endNode);
+                exceptionObjectPhi.addInput(newExceptionObject);
+
+                ((InvokeWithExceptionNode) result).setExceptionEdge(newExceptionEdge);
+            }
+            return result;
+        }
+
+        @Override
+        public String toString() {
+            StringBuilder builder = new StringBuilder(shouldFallbackToInvoke() ? "megamorphic" : "polymorphic");
+            builder.append(String.format(", %d methods with %d type checks:", concretes.size(), ptypes.length));
+            for (int i = 0; i < concretes.size(); i++) {
+                builder.append(MetaUtil.format("  %H.%n(%p):%r", concretes.get(i)));
+            }
+            return builder.toString();
+        }
+    }
+
+
+    /**
+     * Represents an inlining opportunity where the current class hierarchy leads to a monomorphic target method,
+     * but for which an assumption has to be registered because of non-final classes.
+     */
+    private static class AssumptionInlineInfo extends ExactInlineInfo {
+        public final ResolvedJavaType context;
+
+        public AssumptionInlineInfo(Invoke invoke, double weight, ResolvedJavaType context, ResolvedJavaMethod concrete) {
+            super(invoke, weight, concrete);
+            this.context = context;
+        }
+
+        @Override
+        public void inline(StructuredGraph graph, GraalCodeCacheProvider runtime, InliningCallback callback, Assumptions assumptions) {
+            if (Debug.isLogEnabled()) {
+                String targetName = MetaUtil.format("%H.%n(%p):%r", invoke.methodCallTarget().targetMethod());
+                String concreteName = MetaUtil.format("%H.%n(%p):%r", concrete);
+                Debug.log("recording concrete method assumption: %s on receiver type %s -> %s", targetName, context, concreteName);
+            }
+            assumptions.recordConcreteMethod(invoke.methodCallTarget().targetMethod(), context, concrete);
+
+            super.inline(graph, runtime, callback, assumptions);
+        }
+
+        @Override
+        public String toString() {
+            return "assumption " + MetaUtil.format("%H.%n(%p):%r", concrete);
+        }
+    }
+
+    /**
+     * Determines if inlining is possible at the given invoke node.
+     * @param invoke the invoke that should be inlined
+     * @param runtime a GraalRuntime instance used to determine of the invoke can be inlined and/or should be intrinsified
+     * @param inliningPolicy used to determine the weight of a specific inlining
+     * @return an instance of InlineInfo, or null if no inlining is possible at the given invoke
+     */
+    public static InlineInfo getInlineInfo(Invoke invoke, GraalCodeCacheProvider runtime, Assumptions assumptions, InliningPolicy inliningPolicy, OptimisticOptimizations optimisticOpts) {
+        if (!checkInvokeConditions(invoke)) {
+            return null;
+        }
+        ResolvedJavaMethod caller = getCaller(invoke);
+        MethodCallTargetNode callTarget = invoke.methodCallTarget();
+        ResolvedJavaMethod targetMethod = callTarget.targetMethod();
+
+        if (callTarget.invokeKind() == InvokeKind.Special || targetMethod.canBeStaticallyBound()) {
+            if (!checkTargetConditions(invoke, targetMethod, optimisticOpts, runtime)) {
+                return null;
+            }
+            double weight = inliningPolicy.inliningWeight(caller, targetMethod, invoke);
+            return new ExactInlineInfo(invoke, weight, targetMethod);
+        }
+        ObjectStamp receiverStamp = callTarget.receiver().objectStamp();
+        ResolvedJavaType receiverType = receiverStamp.type();
+        if (receiverStamp.isExactType()) {
+            assert receiverType.isSubtypeOf(targetMethod.getDeclaringClass()) : receiverType + " subtype of " + targetMethod.getDeclaringClass() + " for " + targetMethod;
+            ResolvedJavaMethod resolved = receiverType.resolveMethod(targetMethod);
+            if (!checkTargetConditions(invoke, resolved, optimisticOpts, runtime)) {
+                return null;
+            }
+            double weight = inliningPolicy.inliningWeight(caller, resolved, invoke);
+            return new ExactInlineInfo(invoke, weight, resolved);
+        }
+        ResolvedJavaType holder = targetMethod.getDeclaringClass();
+
+        if (receiverStamp.type() != null) {
+            // the invoke target might be more specific than the holder (happens after inlining: locals lose their declared type...)
+            // TODO (lstadler) fix this
+            if (receiverType != null && receiverType.isSubtypeOf(holder)) {
+                holder = receiverType;
+            }
+        }
+        // TODO (thomaswue) fix this
+        if (assumptions.useOptimisticAssumptions()) {
+            ResolvedJavaMethod concrete = holder.findUniqueConcreteMethod(targetMethod);
+            if (concrete != null) {
+                if (!checkTargetConditions(invoke, concrete, optimisticOpts, runtime)) {
+                    return null;
+                }
+                double weight = inliningPolicy.inliningWeight(caller, concrete, invoke);
+                return new AssumptionInlineInfo(invoke, weight, holder, concrete);
+            }
+        }
+
+        // type check based inlining
+        return getTypeCheckedInlineInfo(invoke, inliningPolicy, caller, targetMethod, optimisticOpts, runtime);
+    }
+
+    private static InlineInfo getTypeCheckedInlineInfo(Invoke invoke, InliningPolicy inliningPolicy, ResolvedJavaMethod caller,
+                    ResolvedJavaMethod targetMethod, OptimisticOptimizations optimisticOpts, GraalCodeCacheProvider runtime) {
+        ProfilingInfo profilingInfo = caller.getProfilingInfo();
+        JavaTypeProfile typeProfile = profilingInfo.getTypeProfile(invoke.bci());
+        if (typeProfile == null) {
+            return logNotInlinedMethodAndReturnNull(invoke, targetMethod, "no type profile exists");
+        }
+
+        ProfiledType[] ptypes = typeProfile.getTypes();
+        if (ptypes == null || ptypes.length <= 0) {
+            return logNotInlinedMethodAndReturnNull(invoke, targetMethod, "no types/probabilities were recorded");
+        }
+
+        double notRecordedTypeProbability = typeProfile.getNotRecordedProbability();
+        if (ptypes.length == 1 && notRecordedTypeProbability == 0) {
+            if (!optimisticOpts.inlineMonomorphicCalls()) {
+                return logNotInlinedMethodAndReturnNull(invoke, targetMethod, "inlining monomorphic calls is disabled");
+            }
+
+            ResolvedJavaType type = ptypes[0].getType();
+            ResolvedJavaMethod concrete = type.resolveMethod(targetMethod);
+            if (!checkTargetConditions(invoke, concrete, optimisticOpts, runtime)) {
+                return null;
+            }
+            double weight = inliningPolicy.inliningWeight(caller, concrete, invoke);
+            return new TypeGuardInlineInfo(invoke, weight, concrete, type);
+        } else {
+            invoke.setPolymorphic(true);
+
+
+            if (!optimisticOpts.inlinePolymorphicCalls() && notRecordedTypeProbability == 0) {
+                return logNotInlinedMethodAndReturnNull(invoke, targetMethod, "inlining polymorphic calls is disabled");
+            }
+            if (!optimisticOpts.inlineMegamorphicCalls() && notRecordedTypeProbability > 0) {
+                return logNotInlinedMethodAndReturnNull(invoke, targetMethod, "inlining megamorphic calls is disabled");
+            }
+
+            // TODO (chaeubl) inlining of multiple methods should work differently
+            // 1. check which methods can be inlined
+            // 2. for those methods, use weight and probability to compute which of them should be inlined
+            // 3. do the inlining
+            //    a) all seen methods can be inlined -> do so and guard with deopt
+            //    b) some methods can be inlined -> inline them and fall back to invocation if violated
+
+            // determine concrete methods and map type to specific method
+            ArrayList<ResolvedJavaMethod> concreteMethods = new ArrayList<>();
+            int[] typesToConcretes = new int[ptypes.length];
+            for (int i = 0; i < ptypes.length; i++) {
+                ResolvedJavaMethod concrete = ptypes[i].getType().resolveMethod(targetMethod);
+
+                int index = concreteMethods.indexOf(concrete);
+                if (index < 0) {
+                    index = concreteMethods.size();
+                    concreteMethods.add(concrete);
+                }
+                typesToConcretes[i] = index;
+            }
+
+            double totalWeight = 0;
+            for (ResolvedJavaMethod concrete: concreteMethods) {
+                if (!checkTargetConditions(invoke, concrete, optimisticOpts, runtime)) {
+                    return logNotInlinedMethodAndReturnNull(invoke, targetMethod, "it is a polymorphic method call and at least one invoked method cannot be inlined");
+                }
+                totalWeight += inliningPolicy.inliningWeight(caller, concrete, invoke);
+            }
+            return new MultiTypeGuardInlineInfo(invoke, totalWeight, concreteMethods, ptypes, typesToConcretes, notRecordedTypeProbability);
+        }
+    }
+
+
+    private static ResolvedJavaMethod getCaller(Invoke invoke) {
+        return invoke.stateAfter().method();
+    }
+
+    private static PiNode createAnchoredReceiver(StructuredGraph graph, FixedNode anchor, ResolvedJavaType commonType, ValueNode receiver, boolean exact) {
+        // to avoid that floating reads on receiver fields float above the type check
+        return graph.unique(new PiNode(receiver, anchor, exact ? StampFactory.exactNonNull(commonType) : StampFactory.declaredNonNull(commonType)));
+    }
+
+    private static boolean checkInvokeConditions(Invoke invoke) {
+        if (!(invoke.callTarget() instanceof MethodCallTargetNode)) {
+            return logNotInlinedMethodAndReturnFalse(invoke, "the invoke has already been lowered, or has been created as a low-level node");
+        } else if (invoke.methodCallTarget().targetMethod() == null) {
+            return logNotInlinedMethodAndReturnFalse(invoke, "target method is null");
+        } else if (invoke.stateAfter() == null) {
+            return logNotInlinedMethodAndReturnFalse(invoke, "the invoke has no after state");
+        } else if (invoke.predecessor() == null || !invoke.node().isAlive()) {
+            return logNotInlinedMethodAndReturnFalse(invoke, "the invoke is dead code");
+        } else if (!invoke.useForInlining()) {
+            return logNotInlinedMethodAndReturnFalse(invoke, "the invoke is marked to be not used for inlining");
+        } else {
+            return true;
+        }
+    }
+
+    private static boolean checkTargetConditions(Invoke invoke, ResolvedJavaMethod method, OptimisticOptimizations optimisticOpts, GraalCodeCacheProvider runtime) {
+        if (method == null) {
+            return logNotInlinedMethodAndReturnFalse(invoke, method, "the method is not resolved");
+        } else if (Modifier.isNative(method.getModifiers()) && (!GraalOptions.Intrinsify || !InliningUtil.canIntrinsify(invoke, method, runtime))) {
+            return logNotInlinedMethodAndReturnFalse(invoke, method, "it is a non-intrinsic native method");
+        } else if (Modifier.isAbstract(method.getModifiers())) {
+            return logNotInlinedMethodAndReturnFalse(invoke, method, "it is an abstract method");
+        } else if (!method.getDeclaringClass().isInitialized()) {
+            return logNotInlinedMethodAndReturnFalse(invoke, method, "the method's class is not initialized");
+        } else if (!method.canBeInlined()) {
+            return logNotInlinedMethodAndReturnFalse(invoke, method, "it is marked non-inlinable");
+        } else if (computeInliningLevel(invoke) > GraalOptions.MaximumInlineLevel) {
+            return logNotInlinedMethodAndReturnFalse(invoke, method, "it exceeds the maximum inlining depth");
+        } else if (computeRecursiveInliningLevel(invoke.stateAfter(), method) > GraalOptions.MaximumRecursiveInlining) {
+            return logNotInlinedMethodAndReturnFalse(invoke, method, "it exceeds the maximum recursive inlining depth");
+        } else if (new OptimisticOptimizations(method).lessOptimisticThan(optimisticOpts)) {
+            return logNotInlinedMethodAndReturnFalse(invoke, method, "the callee uses less optimistic optimizations than caller");
+        } else {
+            return true;
+        }
+    }
+
+    private static int computeInliningLevel(Invoke invoke) {
+        int count = -1;
+        FrameState curState = invoke.stateAfter();
+        while (curState != null) {
+            count++;
+            curState = curState.outerFrameState();
+        }
+        return count;
+    }
+
+    private static int computeRecursiveInliningLevel(FrameState state, ResolvedJavaMethod method) {
+        assert state != null;
+
+        int count = 0;
+        FrameState curState = state;
+        while (curState != null) {
+            if (curState.method() == method) {
+                count++;
+            }
+            curState = curState.outerFrameState();
+        }
+        return count;
+    }
+
+    /**
+     * Performs an actual inlining, thereby replacing the given invoke with the given inlineGraph.
+     *
+     * @param invoke the invoke that will be replaced
+     * @param inlineGraph the graph that the invoke will be replaced with
+     * @param receiverNullCheck true if a null check needs to be generated for non-static inlinings, false if no such check is required
+     */
+    public static void inline(Invoke invoke, StructuredGraph inlineGraph, boolean receiverNullCheck) {
+        NodeInputList<ValueNode> parameters = invoke.callTarget().arguments();
+        StructuredGraph graph = (StructuredGraph) invoke.node().graph();
+
+        FrameState stateAfter = invoke.stateAfter();
+        assert stateAfter.isAlive();
+
+        IdentityHashMap<Node, Node> replacements = new IdentityHashMap<>();
+        ArrayList<Node> nodes = new ArrayList<>();
+        ReturnNode returnNode = null;
+        UnwindNode unwindNode = null;
+        StartNode entryPointNode = inlineGraph.start();
+        FixedNode firstCFGNode = entryPointNode.next();
+        for (Node node : inlineGraph.getNodes()) {
+            if (node == entryPointNode || node == entryPointNode.stateAfter()) {
+                // Do nothing.
+            } else if (node instanceof LocalNode) {
+                replacements.put(node, parameters.get(((LocalNode) node).index()));
+            } else {
+                nodes.add(node);
+                if (node instanceof ReturnNode) {
+                    assert returnNode == null;
+                    returnNode = (ReturnNode) node;
+                } else if (node instanceof UnwindNode) {
+                    assert unwindNode == null;
+                    unwindNode = (UnwindNode) node;
+                }
+            }
+        }
+        replacements.put(entryPointNode, BeginNode.prevBegin(invoke.node())); // ensure proper anchoring of things that where anchored to the StartNode
+
+        assert invoke.node().successors().first() != null : invoke;
+        assert invoke.node().predecessor() != null;
+
+        Map<Node, Node> duplicates = graph.addDuplicates(nodes, replacements);
+        FixedNode firstCFGNodeDuplicate = (FixedNode) duplicates.get(firstCFGNode);
+        if (receiverNullCheck) {
+            receiverNullCheck(invoke);
+        }
+        invoke.node().replaceAtPredecessor(firstCFGNodeDuplicate);
+
+        FrameState stateAtExceptionEdge = null;
+        if (invoke instanceof InvokeWithExceptionNode) {
+            InvokeWithExceptionNode invokeWithException = ((InvokeWithExceptionNode) invoke);
+            if (unwindNode != null) {
+                assert unwindNode.predecessor() != null;
+                assert invokeWithException.exceptionEdge().successors().count() == 1;
+                ExceptionObjectNode obj = (ExceptionObjectNode) invokeWithException.exceptionEdge().next();
+                stateAtExceptionEdge = obj.stateAfter();
+                UnwindNode unwindDuplicate = (UnwindNode) duplicates.get(unwindNode);
+                obj.replaceAtUsages(unwindDuplicate.exception());
+                unwindDuplicate.clearInputs();
+                Node n = obj.next();
+                obj.setNext(null);
+                unwindDuplicate.replaceAndDelete(n);
+            } else {
+                invokeWithException.killExceptionEdge();
+            }
+        } else {
+            if (unwindNode != null) {
+                UnwindNode unwindDuplicate = (UnwindNode) duplicates.get(unwindNode);
+                DeoptimizeNode deoptimizeNode = new DeoptimizeNode(DeoptimizationAction.InvalidateRecompile, DeoptimizationReason.NotCompiledExceptionHandler, invoke.leafGraphId());
+                unwindDuplicate.replaceAndDelete(graph.add(deoptimizeNode));
+                // move the deopt upwards if there is a monitor exit that tries to use the "after exception" frame state
+                // (because there is no "after exception" frame state!)
+                if (deoptimizeNode.predecessor() instanceof MonitorExitNode) {
+                    MonitorExitNode monitorExit = (MonitorExitNode) deoptimizeNode.predecessor();
+                    if (monitorExit.stateAfter() != null && monitorExit.stateAfter().bci == FrameState.AFTER_EXCEPTION_BCI) {
+                        FrameState monitorFrameState = monitorExit.stateAfter();
+                        graph.removeFixed(monitorExit);
+                        monitorFrameState.safeDelete();
+                    }
+                }
+            }
+        }
+
+        FrameState outerFrameState = null;
+        double invokeProbability = invoke.node().probability();
+        for (Node node : duplicates.values()) {
+            if (GraalOptions.ProbabilityAnalysis) {
+                if (node instanceof FixedNode) {
+                    FixedNode fixed = (FixedNode) node;
+                    double newProbability = fixed.probability() * invokeProbability;
+                    if (GraalOptions.LimitInlinedProbability) {
+                        newProbability = Math.min(newProbability, invokeProbability);
+                    }
+                    fixed.setProbability(newProbability);
+                }
+            }
+            if (node instanceof FrameState) {
+                FrameState frameState = (FrameState) node;
+                assert frameState.bci != FrameState.BEFORE_BCI;
+                if (frameState.bci == FrameState.AFTER_BCI) {
+                    frameState.replaceAndDelete(stateAfter);
+                } else if (frameState.bci == FrameState.AFTER_EXCEPTION_BCI) {
+                    if (frameState.isAlive()) {
+                        assert stateAtExceptionEdge != null;
+                        frameState.replaceAndDelete(stateAtExceptionEdge);
+                    } else {
+                        assert stateAtExceptionEdge == null;
+                    }
+                } else {
+                    // only handle the outermost frame states
+                    if (frameState.outerFrameState() == null) {
+                        assert frameState.method() == inlineGraph.method();
+                        if (outerFrameState == null) {
+                            outerFrameState = stateAfter.duplicateModified(invoke.bci(), stateAfter.rethrowException(), invoke.node().kind());
+                            outerFrameState.setDuringCall(true);
+                        }
+                        frameState.setOuterFrameState(outerFrameState);
+                    }
+                }
+            }
+        }
+
+        Node returnValue = null;
+        if (returnNode != null) {
+            if (returnNode.result() instanceof LocalNode) {
+                returnValue = replacements.get(returnNode.result());
+            } else {
+                returnValue = duplicates.get(returnNode.result());
+            }
+            invoke.node().replaceAtUsages(returnValue);
+            Node returnDuplicate = duplicates.get(returnNode);
+            returnDuplicate.clearInputs();
+            Node n = invoke.next();
+            invoke.setNext(null);
+            returnDuplicate.replaceAndDelete(n);
+        }
+
+        invoke.node().replaceAtUsages(null);
+        GraphUtil.killCFG(invoke.node());
+    }
+
+    public static void receiverNullCheck(Invoke invoke) {
+        MethodCallTargetNode callTarget = invoke.methodCallTarget();
+        StructuredGraph graph = (StructuredGraph) invoke.graph();
+        NodeInputList<ValueNode> parameters = callTarget.arguments();
+        ValueNode firstParam = parameters.size() <= 0 ? null : parameters.get(0);
+        if (!callTarget.isStatic() && firstParam.kind() == Kind.Object && !firstParam.objectStamp().nonNull()) {
+            graph.addBeforeFixed(invoke.node(), graph.add(new FixedGuardNode(graph.unique(new IsNullNode(firstParam)), DeoptimizationReason.NullCheckException, DeoptimizationAction.InvalidateReprofile, true, invoke.leafGraphId())));
+        }
+    }
+
+    public static boolean canIntrinsify(Invoke invoke, ResolvedJavaMethod target, GraalCodeCacheProvider runtime) {
+        return getIntrinsicGraph(invoke, target, runtime) != null;
+    }
+
+    private static StructuredGraph getIntrinsicGraph(Invoke invoke, ResolvedJavaMethod target, GraalCodeCacheProvider runtime) {
+        assert invoke.node().isAlive();
+
+        StructuredGraph intrinsicGraph = (StructuredGraph) target.getCompilerStorage().get(Graph.class);
+        if (intrinsicGraph == null) {
+            // TODO remove once all intrinsics are available via compilerStorage
+            intrinsicGraph = runtime.intrinsicGraph(invoke.stateAfter().method(), invoke.bci(), target, invoke.callTarget().arguments());
+        }
+        return intrinsicGraph;
+    }
+}