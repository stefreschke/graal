/*
 * Copyright (c) 2011, 2020, Oracle and/or its affiliates. All rights reserved.
 * DO NOT ALTER OR REMOVE COPYRIGHT NOTICES OR THIS FILE HEADER.
 *
 * This code is free software; you can redistribute it and/or modify it
 * under the terms of the GNU General Public License version 2 only, as
 * published by the Free Software Foundation.  Oracle designates this
 * particular file as subject to the "Classpath" exception as provided
 * by Oracle in the LICENSE file that accompanied this code.
 *
 * This code is distributed in the hope that it will be useful, but WITHOUT
 * ANY WARRANTY; without even the implied warranty of MERCHANTABILITY or
 * FITNESS FOR A PARTICULAR PURPOSE.  See the GNU General Public License
 * version 2 for more details (a copy is included in the LICENSE file that
 * accompanied this code).
 *
 * You should have received a copy of the GNU General Public License version
 * 2 along with this work; if not, write to the Free Software Foundation,
 * Inc., 51 Franklin St, Fifth Floor, Boston, MA 02110-1301 USA.
 *
 * Please contact Oracle, 500 Oracle Parkway, Redwood Shores, CA 94065 USA
 * or visit www.oracle.com if you need additional information or have any
 * questions.
 */
package org.graalvm.compiler.hotspot;

import java.lang.reflect.Field;
import java.lang.reflect.Modifier;
import java.util.List;

import org.graalvm.compiler.core.common.CompressEncoding;
import org.graalvm.compiler.hotspot.nodes.GraalHotSpotVMConfigNode;

import jdk.vm.ci.common.JVMCIError;
import jdk.vm.ci.hotspot.HotSpotResolvedJavaMethod;
import jdk.vm.ci.hotspot.HotSpotVMConfigStore;
import jdk.vm.ci.meta.ResolvedJavaMethod;

/**
 * Used to access native configuration details.
 */
public class GraalHotSpotVMConfig extends GraalHotSpotVMConfigBase {

    GraalHotSpotVMConfig(HotSpotVMConfigStore store) {
        super(store);

        assert narrowKlassShift <= logKlassAlignment;
        assert narrowOopShift <= logMinObjAlignment();
        oopEncoding = new CompressEncoding(narrowOopBase, narrowOopShift);
        klassEncoding = new CompressEncoding(narrowKlassBase, narrowKlassShift);

        assert check();
    }

    private final CompressEncoding oopEncoding;
    private final CompressEncoding klassEncoding;
    private final String markWord = versioned.markWordFieldType;

    public CompressEncoding getOopEncoding() {
        return oopEncoding;
    }

    public CompressEncoding getKlassEncoding() {
        return klassEncoding;
    }

    public final boolean cAssertions = getConstant("ASSERT", Boolean.class);

    public final int codeEntryAlignment = getFlag("CodeEntryAlignment", Integer.class);
    public final boolean enableContended = getFlag("EnableContended", Boolean.class);
    public final boolean restrictContended = getFlag("RestrictContended", Boolean.class);
    public final int contendedPaddingWidth = getFlag("ContendedPaddingWidth", Integer.class);
<<<<<<< HEAD
=======
    public final int fieldsAllocationStyle = versioned.fieldsAllocationStyle;
    public final boolean compactFields = versioned.compactFields;
>>>>>>> 02279a77
    public final boolean verifyOops = getFlag("VerifyOops", Boolean.class);
    public final boolean ciTime = getFlag("CITime", Boolean.class);
    public final boolean ciTimeEach = getFlag("CITimeEach", Boolean.class);
    public final boolean dontCompileHugeMethods = getFlag("DontCompileHugeMethods", Boolean.class);
    public final int hugeMethodLimit = getFlag("HugeMethodLimit", Integer.class);
    public final boolean printInlining = getFlag("PrintInlining", Boolean.class);
    public final boolean inline = getFlag("Inline", Boolean.class);
    public final boolean inlineNotify = versioned.inlineNotify;
    public final boolean useFastLocking = getFlag("JVMCIUseFastLocking", Boolean.class);
    public final boolean forceUnreachable = getFlag("ForceUnreachable", Boolean.class);
    public final int codeSegmentSize = getFlag("CodeCacheSegmentSize", Integer.class);
    public final boolean foldStableValues = getFlag("FoldStableValues", Boolean.class);
    public final int maxVectorSize = getFlag("MaxVectorSize", Integer.class);

    public final boolean verifyBeforeGC = getFlag("VerifyBeforeGC", Boolean.class);
    public final boolean verifyAfterGC = getFlag("VerifyAfterGC", Boolean.class);

    public final boolean useTLAB = getFlag("UseTLAB", Boolean.class);
    public final boolean useBiasedLocking = getFlag("UseBiasedLocking", Boolean.class);
    public final boolean usePopCountInstruction = getFlag("UsePopCountInstruction", Boolean.class);
    public final boolean useAESIntrinsics = getFlag("UseAESIntrinsics", Boolean.class);
    public final boolean useAESCTRIntrinsics = getFlag("UseAESCTRIntrinsics", Boolean.class, false);
    public final boolean useCRC32Intrinsics = getFlag("UseCRC32Intrinsics", Boolean.class);
    public final boolean useCRC32CIntrinsics = versioned.useCRC32CIntrinsics;
    public final boolean threadLocalHandshakes = versioned.threadLocalHandshakes;

    private final boolean useMultiplyToLenIntrinsic = getFlag("UseMultiplyToLenIntrinsic", Boolean.class);
    private final boolean useSHA1Intrinsics = getFlag("UseSHA1Intrinsics", Boolean.class);
    private final boolean useSHA256Intrinsics = getFlag("UseSHA256Intrinsics", Boolean.class);
    private final boolean useSHA512Intrinsics = getFlag("UseSHA512Intrinsics", Boolean.class);
    private final boolean useGHASHIntrinsics = getFlag("UseGHASHIntrinsics", Boolean.class, false);
    private final boolean useBase64Intrinsics = getFlag("UseBASE64Intrinsics", Boolean.class, false);
    private final boolean useMontgomeryMultiplyIntrinsic = getFlag("UseMontgomeryMultiplyIntrinsic", Boolean.class, false);
    private final boolean useMontgomerySquareIntrinsic = getFlag("UseMontgomerySquareIntrinsic", Boolean.class, false);
    private final boolean useMulAddIntrinsic = getFlag("UseMulAddIntrinsic", Boolean.class, false);
    private final boolean useSquareToLenIntrinsic = getFlag("UseSquareToLenIntrinsic", Boolean.class, false);
    public final boolean useVectorizedMismatchIntrinsic = getFlag("UseVectorizedMismatchIntrinsic", Boolean.class, false);
    public final boolean useFMAIntrinsics = getFlag("UseFMA", Boolean.class, false);
    public final int useAVX3Threshold = getFlag("AVX3Threshold", Integer.class, 4096);

    public final boolean preserveFramePointer = getFlag("PreserveFramePointer", Boolean.class, false);

    /*
     * These are methods because in some JDKs the flags are visible but the stubs themselves haven't
     * been exported so we have to check both if the flag is on and if we have the stub.
     */
    public boolean useMultiplyToLenIntrinsic() {
        return useMultiplyToLenIntrinsic && multiplyToLen != 0;
    }

    public boolean useSHA1Intrinsics() {
        return useSHA1Intrinsics && sha1ImplCompress != 0 && sha1ImplCompressMultiBlock != 0;
    }

    public boolean useSHA256Intrinsics() {
        return useSHA256Intrinsics && sha256ImplCompress != 0 && sha256ImplCompressMultiBlock != 0;
    }

    public boolean useSHA512Intrinsics() {
        return useSHA512Intrinsics && sha512ImplCompress != 0 && sha512ImplCompressMultiBlock != 0;
    }

    public boolean useGHASHIntrinsics() {
        return useGHASHIntrinsics && ghashProcessBlocks != 0;
    }

    public boolean useBase64Intrinsics() {
        return useBase64Intrinsics && base64EncodeBlock != 0;
    }

    public boolean useMontgomeryMultiplyIntrinsic() {
        return useMontgomeryMultiplyIntrinsic && montgomeryMultiply != 0;
    }

    public boolean useMontgomerySquareIntrinsic() {
        return useMontgomerySquareIntrinsic && montgomerySquare != 0;
    }

    public boolean useMulAddIntrinsic() {
        return useMulAddIntrinsic && mulAdd != 0;
    }

    public boolean useSquareToLenIntrinsic() {
        return useSquareToLenIntrinsic && squareToLen != 0;
    }

    public boolean inlineNotify() {
        return inlineNotify && notifyAddress != 0;
    }

    public boolean inlineNotifyAll() {
        return inlineNotify && notifyAllAddress != 0;
    }

    public final boolean useG1GC = getFlag("UseG1GC", Boolean.class);
    public final boolean useCMSGC = getFlag("UseConcMarkSweepGC", Boolean.class, false);

    public final int allocatePrefetchStyle = getFlag("AllocatePrefetchStyle", Integer.class);
    public final int allocatePrefetchInstr = getFlag("AllocatePrefetchInstr", Integer.class);
    public final int allocatePrefetchLines = getFlag("AllocatePrefetchLines", Integer.class);
    public final int allocateInstancePrefetchLines = getFlag("AllocateInstancePrefetchLines", Integer.class);
    public final int allocatePrefetchStepSize = getFlag("AllocatePrefetchStepSize", Integer.class);
    public final int allocatePrefetchDistance = getFlag("AllocatePrefetchDistance", Integer.class);

    private final long universeCollectedHeap = getFieldValue("CompilerToVM::Data::Universe_collectedHeap", Long.class, "CollectedHeap*");
    private final int collectedHeapTotalCollectionsOffset = getFieldOffset("CollectedHeap::_total_collections", Integer.class, "unsigned int");

    public long gcTotalCollectionsAddress() {
        return universeCollectedHeap + collectedHeapTotalCollectionsOffset;
    }

    public final boolean useDeferredInitBarriers = getFlag("ReduceInitialCardMarks", Boolean.class);

    // Compressed Oops related values.
    public final boolean useCompressedOops = getFlag("UseCompressedOops", Boolean.class);
    public final boolean useCompressedClassPointers = getFlag("UseCompressedClassPointers", Boolean.class);

    public final long narrowOopBase = getFieldValue("CompilerToVM::Data::Universe_narrow_oop_base", Long.class, "address");
    public final int narrowOopShift = getFieldValue("CompilerToVM::Data::Universe_narrow_oop_shift", Integer.class, "int");
    public final int objectAlignment = getFlag("ObjectAlignmentInBytes", Integer.class);

    public final int minObjAlignment() {
        return objectAlignment / heapWordSize;
    }

    public final int logMinObjAlignment() {
        return (int) (Math.log(objectAlignment) / Math.log(2));
    }

    public final int narrowKlassSize = getFieldValue("CompilerToVM::Data::sizeof_narrowKlass", Integer.class, "int");
    public final long narrowKlassBase = getFieldValue("CompilerToVM::Data::Universe_narrow_klass_base", Long.class, "address");
    public final int narrowKlassShift = getFieldValue("CompilerToVM::Data::Universe_narrow_klass_shift", Integer.class, "int");
    public final int logKlassAlignment = getConstant("LogKlassAlignmentInBytes", Integer.class);

    public final int stackShadowPages = getFlag("StackShadowPages", Integer.class);
    public final int stackReservedPages = getFlag("StackReservedPages", Integer.class, 0);
    public final boolean useStackBanging = getFlag("UseStackBanging", Boolean.class);
    public final int stackBias = getConstant("STACK_BIAS", Integer.class);
    public final int vmPageSize = getFieldValue("CompilerToVM::Data::vm_page_size", Integer.class, "int");

    public final int markOffset = getFieldOffset("oopDesc::_mark", Integer.class, markWord);
    public final int hubOffset = getFieldOffset("oopDesc::_metadata._klass", Integer.class, "Klass*");

    public final int prototypeMarkWordOffset = getFieldOffset("Klass::_prototype_header", Integer.class, markWord);
    public final int subklassOffset = getFieldOffset("Klass::_subklass", Integer.class, "Klass*");
    public final int nextSiblingOffset = getFieldOffset("Klass::_next_sibling", Integer.class, "Klass*");
    public final int superCheckOffsetOffset = getFieldOffset("Klass::_super_check_offset", Integer.class, "juint");
    public final int secondarySuperCacheOffset = getFieldOffset("Klass::_secondary_super_cache", Integer.class, "Klass*");
    public final int secondarySupersOffset = getFieldOffset("Klass::_secondary_supers", Integer.class, "Array<Klass*>*");

    public final boolean classMirrorIsHandle = versioned.classMirrorIsHandle;
    public final int classMirrorOffset = versioned.classMirrorOffset;

    public final int klassSuperKlassOffset = getFieldOffset("Klass::_super", Integer.class, "Klass*");
    public final int klassModifierFlagsOffset = getFieldOffset("Klass::_modifier_flags", Integer.class, "jint");
    public final int klassAccessFlagsOffset = getFieldOffset("Klass::_access_flags", Integer.class, "AccessFlags");
    public final int klassLayoutHelperOffset = getFieldOffset("Klass::_layout_helper", Integer.class, "jint");

    public final int klassLayoutHelperNeutralValue = getConstant("Klass::_lh_neutral_value", Integer.class);
    public final int layoutHelperLog2ElementSizeShift = getConstant("Klass::_lh_log2_element_size_shift", Integer.class);
    public final int layoutHelperLog2ElementSizeMask = getConstant("Klass::_lh_log2_element_size_mask", Integer.class);
    public final int layoutHelperElementTypeShift = getConstant("Klass::_lh_element_type_shift", Integer.class);
    public final int layoutHelperElementTypeMask = getConstant("Klass::_lh_element_type_mask", Integer.class);
    public final int layoutHelperHeaderSizeShift = getConstant("Klass::_lh_header_size_shift", Integer.class);
    public final int layoutHelperHeaderSizeMask = getConstant("Klass::_lh_header_size_mask", Integer.class);
    public final int layoutHelperArrayTagShift = getConstant("Klass::_lh_array_tag_shift", Integer.class);
    public final int layoutHelperArrayTagTypeValue = getConstant("Klass::_lh_array_tag_type_value", Integer.class);
    public final int layoutHelperArrayTagObjectValue = getConstant("Klass::_lh_array_tag_obj_value", Integer.class);

    /**
     * This filters out the bit that differentiates a type array from an object array.
     */
    public int layoutHelperElementTypePrimitiveInPlace() {
        return (layoutHelperArrayTagTypeValue & ~layoutHelperArrayTagObjectValue) << layoutHelperArrayTagShift;
    }

    public final int vtableEntrySize = getFieldValue("CompilerToVM::Data::sizeof_vtableEntry", Integer.class, "int");
    public final int vtableEntryMethodOffset = getFieldOffset("vtableEntry::_method", Integer.class, "Method*");

    public final int instanceKlassInitStateOffset = getFieldOffset("InstanceKlass::_init_state", Integer.class, "u1");
    public final int instanceKlassInitThreadOffset = getFieldOffset("InstanceKlass::_init_thread", Integer.class, "Thread*", -1);
    public final int instanceKlassConstantsOffset = getFieldOffset("InstanceKlass::_constants", Integer.class, "ConstantPool*");
    public final int instanceKlassFieldsOffset = getFieldOffset("InstanceKlass::_fields", Integer.class, "Array<u2>*");
    public final int klassVtableStartOffset = getFieldValue("CompilerToVM::Data::Klass_vtable_start_offset", Integer.class, "int");
    public final int klassVtableLengthOffset = getFieldValue("CompilerToVM::Data::Klass_vtable_length_offset", Integer.class, "int");

    public final int instanceKlassStateLinked = getConstant("InstanceKlass::linked", Integer.class);
    public final int instanceKlassStateBeingInitialized = getConstant("InstanceKlass::being_initialized", Integer.class, -1);
    public final int instanceKlassStateFullyInitialized = getConstant("InstanceKlass::fully_initialized", Integer.class);

    public final int arrayOopDescSize = getFieldValue("CompilerToVM::Data::sizeof_arrayOopDesc", Integer.class, "int");

    /**
     * The offset of the array length word in an array object's header.
     *
     * See {@code arrayOopDesc::length_offset_in_bytes()}.
     */
    public final int arrayOopDescLengthOffset() {
        return useCompressedClassPointers ? hubOffset + narrowKlassSize : arrayOopDescSize;
    }

    public final int arrayU1LengthOffset = getFieldOffset("Array<int>::_length", Integer.class, "int");
    public final int arrayU1DataOffset = getFieldOffset("Array<u1>::_data", Integer.class);
    public final int arrayU2DataOffset = getFieldOffset("Array<u2>::_data", Integer.class);
    public final int metaspaceArrayLengthOffset = getFieldOffset("Array<Klass*>::_length", Integer.class, "int");
    public final int metaspaceArrayBaseOffset = getFieldOffset("Array<Klass*>::_data[0]", Integer.class, "Klass*");

    public final int arrayClassElementOffset = getFieldOffset("ObjArrayKlass::_element_klass", Integer.class, "Klass*");

    public final int fieldInfoAccessFlagsOffset = getConstant("FieldInfo::access_flags_offset", Integer.class);
    public final int fieldInfoNameIndexOffset = getConstant("FieldInfo::name_index_offset", Integer.class);
    public final int fieldInfoSignatureIndexOffset = getConstant("FieldInfo::signature_index_offset", Integer.class);
    public final int fieldInfoInitvalIndexOffset = getConstant("FieldInfo::initval_index_offset", Integer.class);
    public final int fieldInfoLowPackedOffset = getConstant("FieldInfo::low_packed_offset", Integer.class);
    public final int fieldInfoHighPackedOffset = getConstant("FieldInfo::high_packed_offset", Integer.class);
    public final int fieldInfoFieldSlots = getConstant("FieldInfo::field_slots", Integer.class);

    public final int fieldInfoTagSize = getConstant("FIELDINFO_TAG_SIZE", Integer.class);

    public final int jvmAccMonitorMatch = getConstant("JVM_ACC_MONITOR_MATCH", Integer.class);
    public final int jvmAccHasMonitorBytecodes = getConstant("JVM_ACC_HAS_MONITOR_BYTECODES", Integer.class);
    public final int jvmAccHasFinalizer = getConstant("JVM_ACC_HAS_FINALIZER", Integer.class);
    public final int jvmAccFieldInternal = getConstant("JVM_ACC_FIELD_INTERNAL", Integer.class);
    public final int jvmAccFieldStable = getConstant("JVM_ACC_FIELD_STABLE", Integer.class);
    public final int jvmAccFieldHasGenericSignature = getConstant("JVM_ACC_FIELD_HAS_GENERIC_SIGNATURE", Integer.class);
    public final int jvmAccWrittenFlags = getConstant("JVM_ACC_WRITTEN_FLAGS", Integer.class);
    public final int jvmAccSynthetic = getConstant("JVM_ACC_SYNTHETIC", Integer.class);

    public final int jvmciCompileStateCanPostOnExceptionsOffset = getJvmciJvmtiCapabilityOffset("_jvmti_can_post_on_exceptions");
    public final int jvmciCompileStateCanPopFrameOffset = getJvmciJvmtiCapabilityOffset("_jvmti_can_pop_frame");
    public final int jvmciCompileStateCanAccessLocalVariablesOffset = getJvmciJvmtiCapabilityOffset("_jvmti_can_access_local_variables");

    // Integer.MIN_VALUE if not available
    private int getJvmciJvmtiCapabilityOffset(String name) {
        int offset = getFieldOffset("JVMCICompileState::" + name, Integer.class, "jbyte", Integer.MIN_VALUE);
        if (offset == Integer.MIN_VALUE) {
            // JDK 12
            offset = getFieldOffset("JVMCIEnv::" + name, Integer.class, "jbyte", Integer.MIN_VALUE);
        }
        return offset;
    }

    public final int threadTlabOffset = getFieldOffset("Thread::_tlab", Integer.class, "ThreadLocalAllocBuffer");
    public final int javaThreadAnchorOffset = getFieldOffset("JavaThread::_anchor", Integer.class, "JavaFrameAnchor");
    public final int javaThreadShouldPostOnExceptionsFlagOffset = getFieldOffset("JavaThread::_should_post_on_exceptions_flag", Integer.class, "int", Integer.MIN_VALUE);
    public final int threadObjectOffset = getFieldOffset("JavaThread::_threadObj", Integer.class, "oop");
    public final int osThreadOffset = getFieldOffset("JavaThread::_osthread", Integer.class, "OSThread*", Integer.MAX_VALUE);
    public final int threadIsMethodHandleReturnOffset = getFieldOffset("JavaThread::_is_method_handle_return", Integer.class, "int");
    public final int threadObjectResultOffset = getFieldOffset("JavaThread::_vm_result", Integer.class, "oop");
    public final int jvmciCountersThreadOffset = getFieldOffset("JavaThread::_jvmci_counters", Integer.class, "jlong*");
    public final int doingUnsafeAccessOffset = getFieldOffset("JavaThread::_doing_unsafe_access", Integer.class, "bool", Integer.MAX_VALUE);
    public final int javaThreadReservedStackActivationOffset = versioned.javaThreadReservedStackActivationOffset;
    public final int jniEnvironmentOffset = getFieldOffset("JavaThread::_jni_environment", Integer.class, "JNIEnv", Integer.MIN_VALUE);

    public boolean requiresReservedStackCheck(List<ResolvedJavaMethod> methods) {
        if (enableStackReservedZoneAddress != 0 && methods != null) {
            for (ResolvedJavaMethod method : methods) {
                if (((HotSpotResolvedJavaMethod) method).hasReservedStackAccess()) {
                    return true;
                }
            }
        }
        return false;
    }

    /**
     * An invalid value for {@link #rtldDefault}.
     */
    public static final long INVALID_RTLD_DEFAULT_HANDLE = 0xDEADFACE;

    /**
     * Address of the library lookup routine. The C signature of this routine is:
     *
     * <pre>
     *     void* (const char *filename, char *ebuf, int ebuflen)
     * </pre>
     */
    public final long dllLoad = getAddress("os::dll_load");

    /**
     * Address of the library lookup routine. The C signature of this routine is:
     *
     * <pre>
     *     void* (void* handle, const char* name)
     * </pre>
     */
    public final long dllLookup = getAddress("os::dll_lookup");

    /**
     * A pseudo-handle which when used as the first argument to {@link #dllLookup} means lookup will
     * return the first occurrence of the desired symbol using the default library search order. If
     * this field is {@value #INVALID_RTLD_DEFAULT_HANDLE}, then this capability is not supported on
     * the current platform.
     */
    public final long rtldDefault = getAddress("RTLD_DEFAULT", osName.equals("bsd") || osName.equals("linux") ? null : INVALID_RTLD_DEFAULT_HANDLE);

    /**
     * This field is used to pass exception objects into and out of the runtime system during
     * exception handling for compiled code.
     */
    public final int threadExceptionOopOffset = getFieldOffset("JavaThread::_exception_oop", Integer.class, "oop");
    public final int threadExceptionPcOffset = getFieldOffset("JavaThread::_exception_pc", Integer.class, "address");
    public final int pendingExceptionOffset = getFieldOffset("ThreadShadow::_pending_exception", Integer.class, "oop");

    public final int pendingDeoptimizationOffset = getFieldOffset("JavaThread::_pending_deoptimization", Integer.class, "int");
    public final int pendingTransferToInterpreterOffset = getFieldOffset("JavaThread::_pending_transfer_to_interpreter", Integer.class, "bool");

    private final int javaFrameAnchorLastJavaSpOffset = getFieldOffset("JavaFrameAnchor::_last_Java_sp", Integer.class, "intptr_t*");
    private final int javaFrameAnchorLastJavaPcOffset = getFieldOffset("JavaFrameAnchor::_last_Java_pc", Integer.class, "address");

    public final int pendingFailedSpeculationOffset;
    {
        String name = "JavaThread::_pending_failed_speculation";
        int offset = -1;
        try {
            offset = getFieldOffset(name, Integer.class, "jlong");
        } catch (JVMCIError e) {
            try {
                offset = getFieldOffset(name, Integer.class, "long");
            } catch (JVMCIError e2) {
            }
        }
        if (offset == -1) {
            throw new JVMCIError("cannot get offset of field " + name + " with type long or jlong");
        }
        pendingFailedSpeculationOffset = offset;
    }

    public int threadLastJavaSpOffset() {
        return javaThreadAnchorOffset + javaFrameAnchorLastJavaSpOffset;
    }

    public int threadLastJavaPcOffset() {
        return javaThreadAnchorOffset + javaFrameAnchorLastJavaPcOffset;
    }

    public int threadLastJavaFpOffset() {
        assert osArch.equals("aarch64") || osArch.equals("amd64");
        return javaThreadAnchorOffset + getFieldOffset("JavaFrameAnchor::_last_Java_fp", Integer.class, "intptr_t*");
    }

    public int threadJavaFrameAnchorFlagsOffset() {
        assert osArch.equals("sparc");
        return javaThreadAnchorOffset + getFieldOffset("JavaFrameAnchor::_flags", Integer.class, "int");
    }

    public final int runtimeCallStackSize = getConstant("frame::arg_reg_save_area_bytes", Integer.class, intRequiredOnAMD64);
    public final int frameInterpreterFrameSenderSpOffset = getConstant("frame::interpreter_frame_sender_sp_offset", Integer.class, intRequiredOnAMD64);
    public final int frameInterpreterFrameLastSpOffset = getConstant("frame::interpreter_frame_last_sp_offset", Integer.class, intRequiredOnAMD64);

    public final int osThreadInterruptedOffset = getFieldOffset("OSThread::_interrupted", Integer.class, "jint", Integer.MAX_VALUE);

    public final long markWordHashShift = getConstant(markWordField("hash_shift"), Long.class);

    public final int biasedLockMaskInPlace = getConstant(markWordField("biased_lock_mask_in_place"), Integer.class);
    public final int ageMaskInPlace = getConstant(markWordField("age_mask_in_place"), Integer.class);
    public final int epochMaskInPlace = getConstant(markWordField("epoch_mask_in_place"), Integer.class);
    public final long markWordHashMask = getConstant(markWordField("hash_mask"), Long.class);
    public final long markWordHashMaskInPlace = getConstant(markWordField("hash_mask_in_place"), Long.class);

    public final int unlockedMask = getConstant(markWordField("unlocked_value"), Integer.class);
    public final int monitorMask = getConstant(markWordField("monitor_value"), Integer.class, -1);
    public final int biasedLockPattern = getConstant(markWordField("biased_lock_pattern"), Integer.class);

    // This field has no type in vmStructs.cpp
    public final int objectMonitorOwner = getFieldOffset("ObjectMonitor::_owner", Integer.class, null, -1);
    public final int objectMonitorRecursions = getFieldOffset("ObjectMonitor::_recursions", Integer.class, "intptr_t", -1);
    public final int objectMonitorCxq = getFieldOffset("ObjectMonitor::_cxq", Integer.class, "ObjectWaiter*", -1);
    public final int objectMonitorEntryList = getFieldOffset("ObjectMonitor::_EntryList", Integer.class, "ObjectWaiter*", -1);
    public final int objectMonitorSucc = getFieldOffset("ObjectMonitor::_succ", Integer.class, "Thread*", -1);

    public final int markWordNoHashInPlace = getConstant(markWordField("no_hash_in_place"), Integer.class);
    public final int markWordNoLockInPlace = getConstant(markWordField("no_lock_in_place"), Integer.class);

    /**
     * See {@code markOopDesc::prototype()}/{@code markWord::prototype()}.
     */
    public long arrayPrototypeMarkWord() {
        return markWordNoHashInPlace | markWordNoLockInPlace;
    }

    /**
     * See {@code markOopDesc::copy_set_hash()}/{@code markWord::copy_set_hash()}.
     */
    public long tlabIntArrayMarkWord() {
        long tmp = arrayPrototypeMarkWord() & (~markWordHashMaskInPlace);
        tmp |= ((0x2 & markWordHashMask) << markWordHashShift);
        return tmp;
    }

    private String markWordField(String simpleName) {
        return versioned.markWordClassName + "::" + simpleName;
    }

    /**
     * Mark word right shift to get identity hash code.
     */
    public final int identityHashCodeShift = getConstant(markWordField("hash_shift"), Integer.class);

    /**
     * Identity hash code value when uninitialized.
     */
    public final int uninitializedIdentityHashCodeValue = getConstant(markWordField("no_hash"), Integer.class);

    public final int methodAccessFlagsOffset = getFieldOffset("Method::_access_flags", Integer.class, "AccessFlags");
    public final int methodConstMethodOffset = getFieldOffset("Method::_constMethod", Integer.class, "ConstMethod*");
    public final int methodIntrinsicIdOffset = versioned.methodIntrinsicIdOffset;
    public final int methodFlagsOffset = versioned.methodFlagsOffset;
    public final int methodVtableIndexOffset = getFieldOffset("Method::_vtable_index", Integer.class, "int");

    public final int methodCountersOffset = getFieldOffset("Method::_method_counters", Integer.class, "MethodCounters*");
    public final int methodDataOffset = getFieldOffset("Method::_method_data", Integer.class, "MethodData*");
    public final int methodCompiledEntryOffset = getFieldOffset("Method::_from_compiled_entry", Integer.class, "address");
    public final int methodCodeOffset = versioned.methodCodeOffset;

    public final int methodFlagsCallerSensitive = getConstant("Method::_caller_sensitive", Integer.class);
    public final int methodFlagsForceInline = getConstant("Method::_force_inline", Integer.class);
    public final int methodFlagsDontInline = getConstant("Method::_dont_inline", Integer.class);
    public final int methodFlagsHidden = getConstant("Method::_hidden", Integer.class);
    public final int nonvirtualVtableIndex = getConstant("Method::nonvirtual_vtable_index", Integer.class);
    public final int invalidVtableIndex = getConstant("Method::invalid_vtable_index", Integer.class);

    public final int invocationCounterOffset = getFieldOffset("MethodCounters::_invocation_counter", Integer.class, "InvocationCounter");
    public final int backedgeCounterOffset = getFieldOffset("MethodCounters::_backedge_counter", Integer.class, "InvocationCounter");
    public final int invocationCounterIncrement = versioned.invocationCounterIncrement;
    public final int invocationCounterShift = versioned.invocationCounterShift;

    public final int nmethodEntryOffset = getFieldOffset("nmethod::_verified_entry_point",
                    Integer.class, "address");
    public final int compilationLevelFullOptimization = getConstant("CompLevel_full_optimization",
                    Integer.class);

    public final int constantPoolSize = getFieldValue("CompilerToVM::Data::sizeof_ConstantPool", Integer.class, "int");
    public final int constantPoolLengthOffset = getFieldOffset("ConstantPool::_length",
                    Integer.class, "int");

    public final int heapWordSize = getConstant("HeapWordSize", Integer.class);

    /**
     * Bit pattern that represents a non-oop. Neither the high bits nor the low bits of this value
     * are allowed to look like (respectively) the high or low bits of a real oop.
     */
    public final long nonOopBits = getFieldValue("CompilerToVM::Data::Universe_non_oop_bits", Long.class, "void*");

    public final long verifyOopCounterAddress = getFieldAddress("StubRoutines::_verify_oop_count", "jint");
    public final long verifyOopMask = getFieldValue("CompilerToVM::Data::Universe_verify_oop_mask", Long.class, "uintptr_t");
    public final long verifyOopBits = getFieldValue("CompilerToVM::Data::Universe_verify_oop_bits", Long.class, "uintptr_t");

    public final int logOfHRGrainBytes = getFieldValue("HeapRegion::LogOfHRGrainBytes", Integer.class, "int");

    public final long cardtableStartAddress = getFieldValue("CompilerToVM::Data::cardtable_start_address", Long.class, "jbyte*");
    public final int cardtableShift = getFieldValue("CompilerToVM::Data::cardtable_shift", Integer.class, "int");

    /**
     * This is the largest stack offset encodeable in an OopMapValue. Offsets larger than this will
     * throw an exception during code installation.
     */
    public final int maxOopMapStackOffset = getFieldValue("CompilerToVM::Data::_max_oop_map_stack_offset", Integer.class, "int");

    public final long safepointPollingAddress = getFieldValue("os::_polling_page", Long.class, "address");

    // G1 Collector Related Values.

    public final byte dirtyCardValue = versioned.dirtyCardValue;
    public final byte g1YoungCardValue = versioned.g1YoungCardValue;

    public final int g1SATBQueueMarkingOffset = versioned.g1SATBQueueMarkingOffset;
    public final int g1SATBQueueIndexOffset = versioned.g1SATBQueueIndexOffset;
    public final int g1SATBQueueBufferOffset = versioned.g1SATBQueueBufferOffset;
    public final int g1CardQueueIndexOffset = versioned.g1CardQueueIndexOffset;
    public final int g1CardQueueBufferOffset = versioned.g1CardQueueBufferOffset;

    public final int klassOffset = getFieldValue("java_lang_Class::_klass_offset", Integer.class, "int");
    public final int arrayKlassOffset = getFieldValue("java_lang_Class::_array_klass_offset", Integer.class, "int");

    public final int basicLockSize = getFieldValue("CompilerToVM::Data::sizeof_BasicLock", Integer.class, "int");
    public final int basicLockDisplacedHeaderOffset = getFieldOffset("BasicLock::_displaced_header", Integer.class, markWord);

    public final int threadPollingPageOffset = getFieldOffset("Thread::_polling_page", Integer.class, "address", -1);
    public final int threadAllocatedBytesOffset = getFieldOffset("Thread::_allocated_bytes", Integer.class, "jlong");

    public final int tlabRefillWasteIncrement = getFlag("TLABWasteIncrement", Integer.class);

    private final int threadLocalAllocBufferStartOffset = getFieldOffset("ThreadLocalAllocBuffer::_start", Integer.class, "HeapWord*");
    private final int threadLocalAllocBufferEndOffset = getFieldOffset("ThreadLocalAllocBuffer::_end", Integer.class, "HeapWord*");
    private final int threadLocalAllocBufferTopOffset = getFieldOffset("ThreadLocalAllocBuffer::_top", Integer.class, "HeapWord*");
    private final int threadLocalAllocBufferPfTopOffset = getFieldOffset("ThreadLocalAllocBuffer::_pf_top", Integer.class, "HeapWord*");
    private final int threadLocalAllocBufferSlowAllocationsOffset = getFieldOffset("ThreadLocalAllocBuffer::_slow_allocations", Integer.class, "unsigned");
    private final int threadLocalAllocBufferFastRefillWasteOffset = getFieldOffset("ThreadLocalAllocBuffer::_fast_refill_waste", Integer.class, "unsigned");
    private final int threadLocalAllocBufferNumberOfRefillsOffset = getFieldOffset("ThreadLocalAllocBuffer::_number_of_refills", Integer.class, "unsigned");
    private final int threadLocalAllocBufferRefillWasteLimitOffset = getFieldOffset("ThreadLocalAllocBuffer::_refill_waste_limit", Integer.class, "size_t");
    private final int threadLocalAllocBufferDesiredSizeOffset = getFieldOffset("ThreadLocalAllocBuffer::_desired_size", Integer.class, "size_t");

    public int tlabSlowAllocationsOffset() {
        return threadTlabOffset + threadLocalAllocBufferSlowAllocationsOffset;
    }

    public int tlabFastRefillWasteOffset() {
        return threadTlabOffset + threadLocalAllocBufferFastRefillWasteOffset;
    }

    public int tlabNumberOfRefillsOffset() {
        return threadTlabOffset + threadLocalAllocBufferNumberOfRefillsOffset;
    }

    public int tlabRefillWasteLimitOffset() {
        return threadTlabOffset + threadLocalAllocBufferRefillWasteLimitOffset;
    }

    public int threadTlabSizeOffset() {
        return threadTlabOffset + threadLocalAllocBufferDesiredSizeOffset;
    }

    public int threadTlabStartOffset() {
        return threadTlabOffset + threadLocalAllocBufferStartOffset;
    }

    public int threadTlabEndOffset() {
        return threadTlabOffset + threadLocalAllocBufferEndOffset;
    }

    public int threadTlabTopOffset() {
        return threadTlabOffset + threadLocalAllocBufferTopOffset;
    }

    public int threadTlabPfTopOffset() {
        return threadTlabOffset + threadLocalAllocBufferPfTopOffset;
    }

    public final int tlabAlignmentReserve = getFieldValue("CompilerToVM::Data::ThreadLocalAllocBuffer_alignment_reserve", Integer.class, "size_t");

    public final boolean tlabStats = getFlag("TLABStats", Boolean.class);

    // We set 0x10 as default value to disable DC ZVA if this field is not present in HotSpot.
    // ARMv8-A architecture reference manual D12.2.35 Data Cache Zero ID register says:
    // * BS, bits [3:0] indicate log2 of the DC ZVA block size in (4-byte) words.
    // * DZP, bit [4] of indicates whether use of DC ZVA instruction is prohibited.
    public final int psrInfoDczidValue = getFieldValue("VM_Version::_psr_info.dczid_el0", Integer.class, "uint32_t", 0x10);

    // FIXME This is only temporary until the GC code is changed.
    public final boolean inlineContiguousAllocationSupported = getFieldValue("CompilerToVM::Data::_supports_inline_contig_alloc", Boolean.class);
    public final long heapEndAddress = getFieldValue("CompilerToVM::Data::_heap_end_addr", Long.class, "HeapWord**");
    public final long heapTopAddress = versioned.heapTopAddress;

    public final boolean cmsIncrementalMode = getFlag("CMSIncrementalMode", Boolean.class, false);

    public final long inlineCacheMissStub = getFieldValue("CompilerToVM::Data::SharedRuntime_ic_miss_stub", Long.class, "address");
    public final long handleWrongMethodStub = getFieldValue("CompilerToVM::Data::SharedRuntime_handle_wrong_method_stub", Long.class, "address");

    public final long handleDeoptStub = getFieldValue("CompilerToVM::Data::SharedRuntime_deopt_blob_unpack", Long.class, "address");
    public final long uncommonTrapStub = getFieldValue("CompilerToVM::Data::SharedRuntime_deopt_blob_uncommon_trap", Long.class, "address");

    public final long codeCacheLowBound = versioned.codeCacheLowBound;
    public final long codeCacheHighBound = versioned.codeCacheHighBound;

    public final long aescryptEncryptBlockStub = getFieldValue("StubRoutines::_aescrypt_encryptBlock", Long.class, "address");
    public final long aescryptDecryptBlockStub = getFieldValue("StubRoutines::_aescrypt_decryptBlock", Long.class, "address");
    public final long cipherBlockChainingEncryptAESCryptStub = getFieldValue("StubRoutines::_cipherBlockChaining_encryptAESCrypt", Long.class, "address");
    public final long cipherBlockChainingDecryptAESCryptStub = getFieldValue("StubRoutines::_cipherBlockChaining_decryptAESCrypt", Long.class, "address");
    public final long updateBytesCRC32Stub = getFieldValue("StubRoutines::_updateBytesCRC32", Long.class, "address");
    public final long crcTableAddress = getFieldValue("StubRoutines::_crc_table_adr", Long.class, "address");

    public final long sha1ImplCompress = getFieldValue("StubRoutines::_sha1_implCompress", Long.class, "address", 0L);
    public final long sha1ImplCompressMultiBlock = getFieldValue("StubRoutines::_sha1_implCompressMB", Long.class, "address", 0L);
    public final long sha256ImplCompress = getFieldValue("StubRoutines::_sha256_implCompress", Long.class, "address", 0L);
    public final long sha256ImplCompressMultiBlock = getFieldValue("StubRoutines::_sha256_implCompressMB", Long.class, "address", 0L);
    public final long sha512ImplCompress = getFieldValue("StubRoutines::_sha512_implCompress", Long.class, "address", 0L);
    public final long sha512ImplCompressMultiBlock = getFieldValue("StubRoutines::_sha512_implCompressMB", Long.class, "address", 0L);
    public final long multiplyToLen = getFieldValue("StubRoutines::_multiplyToLen", Long.class, "address", longRequiredOnAMD64);

    public final long counterModeAESCrypt = getFieldValue("StubRoutines::_counterMode_AESCrypt", Long.class, "address", 0L);
    public final long ghashProcessBlocks = getFieldValue("StubRoutines::_ghash_processBlocks", Long.class, "address", 0L);
    public final long base64EncodeBlock = getFieldValue("StubRoutines::_base64_encodeBlock", Long.class, "address", 0L);
    public final long crc32cTableTddr = getFieldValue("StubRoutines::_crc32c_table_addr", Long.class, "address", 0L);
    public final long updateBytesCRC32C = getFieldValue("StubRoutines::_updateBytesCRC32C", Long.class, "address", 0L);
    public final long updateBytesAdler32 = getFieldValue("StubRoutines::_updateBytesAdler32", Long.class, "address", 0L);
    public final long squareToLen = getFieldValue("StubRoutines::_squareToLen", Long.class, "address", longRequiredOnAMD64);
    public final long mulAdd = getFieldValue("StubRoutines::_mulAdd", Long.class, "address", longRequiredOnAMD64);
    public final long montgomeryMultiply = getFieldValue("StubRoutines::_montgomeryMultiply", Long.class, "address", longRequiredOnAMD64);
    public final long montgomerySquare = getFieldValue("StubRoutines::_montgomerySquare", Long.class, "address", longRequiredOnAMD64);
    public final long vectorizedMismatch = getFieldValue("StubRoutines::_vectorizedMismatch", Long.class, "address", 0L);

    public final long throwDelayedStackOverflowErrorEntry = versioned.throwDelayedStackOverflowErrorEntry;

    public final long jbyteArraycopy = getFieldValue("StubRoutines::_jbyte_arraycopy", Long.class, "address");
    public final long jshortArraycopy = getFieldValue("StubRoutines::_jshort_arraycopy", Long.class, "address");
    public final long jintArraycopy = getFieldValue("StubRoutines::_jint_arraycopy", Long.class, "address");
    public final long jlongArraycopy = getFieldValue("StubRoutines::_jlong_arraycopy", Long.class, "address");
    public final long oopArraycopy = getFieldValue("StubRoutines::_oop_arraycopy", Long.class, "address");
    public final long oopArraycopyUninit = getFieldValue("StubRoutines::_oop_arraycopy_uninit", Long.class, "address");
    public final long jbyteDisjointArraycopy = getFieldValue("StubRoutines::_jbyte_disjoint_arraycopy", Long.class, "address");
    public final long jshortDisjointArraycopy = getFieldValue("StubRoutines::_jshort_disjoint_arraycopy", Long.class, "address");
    public final long jintDisjointArraycopy = getFieldValue("StubRoutines::_jint_disjoint_arraycopy", Long.class, "address");
    public final long jlongDisjointArraycopy = getFieldValue("StubRoutines::_jlong_disjoint_arraycopy", Long.class, "address");
    public final long oopDisjointArraycopy = getFieldValue("StubRoutines::_oop_disjoint_arraycopy", Long.class, "address");
    public final long oopDisjointArraycopyUninit = getFieldValue("StubRoutines::_oop_disjoint_arraycopy_uninit", Long.class, "address");
    public final long jbyteAlignedArraycopy = getFieldValue("StubRoutines::_arrayof_jbyte_arraycopy", Long.class, "address");
    public final long jshortAlignedArraycopy = getFieldValue("StubRoutines::_arrayof_jshort_arraycopy", Long.class, "address");
    public final long jintAlignedArraycopy = getFieldValue("StubRoutines::_arrayof_jint_arraycopy", Long.class, "address");
    public final long jlongAlignedArraycopy = getFieldValue("StubRoutines::_arrayof_jlong_arraycopy", Long.class, "address");
    public final long oopAlignedArraycopy = getFieldValue("StubRoutines::_arrayof_oop_arraycopy", Long.class, "address");
    public final long oopAlignedArraycopyUninit = getFieldValue("StubRoutines::_arrayof_oop_arraycopy_uninit", Long.class, "address");
    public final long jbyteAlignedDisjointArraycopy = getFieldValue("StubRoutines::_arrayof_jbyte_disjoint_arraycopy", Long.class, "address");
    public final long jshortAlignedDisjointArraycopy = getFieldValue("StubRoutines::_arrayof_jshort_disjoint_arraycopy", Long.class, "address");
    public final long jintAlignedDisjointArraycopy = getFieldValue("StubRoutines::_arrayof_jint_disjoint_arraycopy", Long.class, "address");
    public final long jlongAlignedDisjointArraycopy = getFieldValue("StubRoutines::_arrayof_jlong_disjoint_arraycopy", Long.class, "address");
    public final long oopAlignedDisjointArraycopy = getFieldValue("StubRoutines::_arrayof_oop_disjoint_arraycopy", Long.class, "address");
    public final long oopAlignedDisjointArraycopyUninit = getFieldValue("StubRoutines::_arrayof_oop_disjoint_arraycopy_uninit", Long.class, "address");
    public final long checkcastArraycopy = getFieldValue("StubRoutines::_checkcast_arraycopy", Long.class, "address");
    public final long checkcastArraycopyUninit = getFieldValue("StubRoutines::_checkcast_arraycopy_uninit", Long.class, "address");
    public final long unsafeArraycopy = getFieldValue("StubRoutines::_unsafe_arraycopy", Long.class, "address");
    public final long genericArraycopy = getFieldValue("StubRoutines::_generic_arraycopy", Long.class, "address");

    // Allocation stubs that throw an exception when allocation fails
    public final long newInstanceAddress = getAddress("JVMCIRuntime::new_instance");
    public final long newArrayAddress = getAddress("JVMCIRuntime::new_array");
    public final long newMultiArrayAddress = getAddress("JVMCIRuntime::new_multi_array");
    public final long dynamicNewInstanceAddress = getAddress("JVMCIRuntime::dynamic_new_instance");

    // Allocation stubs that return null when allocation fails
    public final long newInstanceOrNullAddress = getAddress("JVMCIRuntime::new_instance_or_null", 0L);
    public final long newArrayOrNullAddress = getAddress("JVMCIRuntime::new_array_or_null", 0L);
    public final long newMultiArrayOrNullAddress = getAddress("JVMCIRuntime::new_multi_array_or_null", 0L);
    public final long dynamicNewInstanceOrNullAddress = getAddress("JVMCIRuntime::dynamic_new_instance_or_null", 0L);

    public boolean areNullAllocationStubsAvailable() {
        return newInstanceOrNullAddress != 0L;
    }

    /**
     * Checks that HotSpot implements all or none of the allocate-or-null stubs.
     */
    private boolean checkNullAllocationStubs() {
        if (newInstanceOrNullAddress == 0L) {
            assert newArrayOrNullAddress == 0L;
            assert newMultiArrayOrNullAddress == 0L;
            assert dynamicNewInstanceOrNullAddress == 0L;
        } else {
            assert newArrayOrNullAddress != 0L;
            assert newMultiArrayOrNullAddress != 0L;
            assert dynamicNewInstanceOrNullAddress != 0L;
        }
        return true;
    }

    public final long vmMessageAddress = getAddress("JVMCIRuntime::vm_message");
    public final long identityHashCodeAddress = getAddress("JVMCIRuntime::identity_hash_code");
    public final long exceptionHandlerForPcAddress = getAddress("JVMCIRuntime::exception_handler_for_pc");
    public final long monitorenterAddress = getAddress("JVMCIRuntime::monitorenter");
    public final long monitorexitAddress = getAddress("JVMCIRuntime::monitorexit");
    public final long notifyAddress = getAddress("JVMCIRuntime::object_notify", 0L);
    public final long notifyAllAddress = getAddress("JVMCIRuntime::object_notifyAll", 0L);
    public final long throwAndPostJvmtiExceptionAddress = getAddress("JVMCIRuntime::throw_and_post_jvmti_exception");
    public final long throwKlassExternalNameExceptionAddress = getAddress("JVMCIRuntime::throw_klass_external_name_exception");
    public final long throwClassCastExceptionAddress = getAddress("JVMCIRuntime::throw_class_cast_exception");
    public final long logPrimitiveAddress = getAddress("JVMCIRuntime::log_primitive");
    public final long logObjectAddress = getAddress("JVMCIRuntime::log_object");
    public final long logPrintfAddress = getAddress("JVMCIRuntime::log_printf");
    public final long vmErrorAddress = getAddress("JVMCIRuntime::vm_error");
    public final long loadAndClearExceptionAddress = getAddress("JVMCIRuntime::load_and_clear_exception");
    public final long writeBarrierPreAddress = getAddress("JVMCIRuntime::write_barrier_pre");
    public final long writeBarrierPostAddress = getAddress("JVMCIRuntime::write_barrier_post");
    public final long validateObject = getAddress("JVMCIRuntime::validate_object");

    public final long testDeoptimizeCallInt = getAddress("JVMCIRuntime::test_deoptimize_call_int");

    public final long registerFinalizerAddress = getAddress("SharedRuntime::register_finalizer");
    public final long exceptionHandlerForReturnAddressAddress = getAddress("SharedRuntime::exception_handler_for_return_address");
    public final long osrMigrationEndAddress = getAddress("SharedRuntime::OSR_migration_end");
    public final long enableStackReservedZoneAddress = versioned.enableStackReservedZoneAddress;

    public final long javaTimeMillisAddress = getAddress("os::javaTimeMillis");
    public final long javaTimeNanosAddress = getAddress("os::javaTimeNanos");
    public final long arithmeticSinAddress = getFieldValue("CompilerToVM::Data::dsin", Long.class, "address");
    public final long arithmeticCosAddress = getFieldValue("CompilerToVM::Data::dcos", Long.class, "address");
    public final long arithmeticTanAddress = getFieldValue("CompilerToVM::Data::dtan", Long.class, "address");
    public final long arithmeticExpAddress = getFieldValue("CompilerToVM::Data::dexp", Long.class, "address");
    public final long arithmeticLogAddress = getFieldValue("CompilerToVM::Data::dlog", Long.class, "address");
    public final long arithmeticLog10Address = getFieldValue("CompilerToVM::Data::dlog10", Long.class, "address");
    public final long arithmeticPowAddress = getFieldValue("CompilerToVM::Data::dpow", Long.class, "address");

    public final long fremAddress = getAddress("SharedRuntime::frem");
    public final long dremAddress = getAddress("SharedRuntime::drem");

    public final int jvmciCountersSize = getFlag("JVMCICounterSize", Integer.class);

    public final long deoptimizationFetchUnrollInfo = getAddress("Deoptimization::fetch_unroll_info");
    public final long deoptimizationUncommonTrap = getAddress("Deoptimization::uncommon_trap");
    public final long deoptimizationUnpackFrames = getAddress("Deoptimization::unpack_frames");

    public final int deoptimizationUnpackDeopt = getConstant("Deoptimization::Unpack_deopt", Integer.class);
    public final int deoptimizationUnpackException = getConstant("Deoptimization::Unpack_exception", Integer.class);
    public final int deoptimizationUnpackUncommonTrap = getConstant("Deoptimization::Unpack_uncommon_trap", Integer.class);
    public final int deoptimizationUnpackReexecute = getConstant("Deoptimization::Unpack_reexecute", Integer.class);

    public final int deoptimizationUnrollBlockSizeOfDeoptimizedFrameOffset = getFieldOffset("Deoptimization::UnrollBlock::_size_of_deoptimized_frame", Integer.class, "int");
    public final int deoptimizationUnrollBlockCallerAdjustmentOffset = getFieldOffset("Deoptimization::UnrollBlock::_caller_adjustment", Integer.class, "int");
    public final int deoptimizationUnrollBlockNumberOfFramesOffset = getFieldOffset("Deoptimization::UnrollBlock::_number_of_frames", Integer.class, "int");
    public final int deoptimizationUnrollBlockTotalFrameSizesOffset = getFieldOffset("Deoptimization::UnrollBlock::_total_frame_sizes", Integer.class, "int");
    public final int deoptimizationUnrollBlockUnpackKindOffset = getFieldOffset("Deoptimization::UnrollBlock::_unpack_kind", Integer.class, "int");
    public final int deoptimizationUnrollBlockFrameSizesOffset = getFieldOffset("Deoptimization::UnrollBlock::_frame_sizes", Integer.class, "intptr_t*");
    public final int deoptimizationUnrollBlockFramePcsOffset = getFieldOffset("Deoptimization::UnrollBlock::_frame_pcs", Integer.class, "address*");
    public final int deoptimizationUnrollBlockInitialInfoOffset = getFieldOffset("Deoptimization::UnrollBlock::_initial_info", Integer.class, "intptr_t");

    // Checkstyle: stop
    public final int MARKID_VERIFIED_ENTRY = getConstant("CodeInstaller::VERIFIED_ENTRY", Integer.class);
    public final int MARKID_UNVERIFIED_ENTRY = getConstant("CodeInstaller::UNVERIFIED_ENTRY", Integer.class);
    public final int MARKID_OSR_ENTRY = getConstant("CodeInstaller::OSR_ENTRY", Integer.class);
    public final int MARKID_EXCEPTION_HANDLER_ENTRY = getConstant("CodeInstaller::EXCEPTION_HANDLER_ENTRY", Integer.class);
    public final int MARKID_DEOPT_HANDLER_ENTRY = getConstant("CodeInstaller::DEOPT_HANDLER_ENTRY", Integer.class);
    public final int MARKID_INVOKEINTERFACE = getConstant("CodeInstaller::INVOKEINTERFACE", Integer.class);
    public final int MARKID_INVOKEVIRTUAL = getConstant("CodeInstaller::INVOKEVIRTUAL", Integer.class);
    public final int MARKID_INVOKESTATIC = getConstant("CodeInstaller::INVOKESTATIC", Integer.class);
    public final int MARKID_INVOKESPECIAL = getConstant("CodeInstaller::INVOKESPECIAL", Integer.class);
    public final int MARKID_INLINE_INVOKE = getConstant("CodeInstaller::INLINE_INVOKE", Integer.class);
    public final int MARKID_POLL_NEAR = getConstant("CodeInstaller::POLL_NEAR", Integer.class);
    public final int MARKID_POLL_RETURN_NEAR = getConstant("CodeInstaller::POLL_RETURN_NEAR", Integer.class);
    public final int MARKID_POLL_FAR = getConstant("CodeInstaller::POLL_FAR", Integer.class);
    public final int MARKID_POLL_RETURN_FAR = getConstant("CodeInstaller::POLL_RETURN_FAR", Integer.class);
    public final int MARKID_CARD_TABLE_SHIFT = getConstant("CodeInstaller::CARD_TABLE_SHIFT", Integer.class);
    public final int MARKID_CARD_TABLE_ADDRESS = getConstant("CodeInstaller::CARD_TABLE_ADDRESS", Integer.class);
    public final int MARKID_INVOKE_INVALID = getConstant("CodeInstaller::INVOKE_INVALID", Integer.class);

    /**
     * The following constants are given default values here since they are missing in the native
     * JVMCI-8 code but are still required for {@link GraalHotSpotVMConfigNode#canonical} to work in
     * a JDK8 environment.
     */
    public final int MARKID_HEAP_TOP_ADDRESS = getConstant("CodeInstaller::HEAP_TOP_ADDRESS", Integer.class, 17);
    public final int MARKID_HEAP_END_ADDRESS = getConstant("CodeInstaller::HEAP_END_ADDRESS", Integer.class, 18);
    public final int MARKID_NARROW_KLASS_BASE_ADDRESS = getConstant("CodeInstaller::NARROW_KLASS_BASE_ADDRESS", Integer.class, 19);
    public final int MARKID_NARROW_OOP_BASE_ADDRESS = getConstant("CodeInstaller::NARROW_OOP_BASE_ADDRESS", Integer.class, 20);
    public final int MARKID_CRC_TABLE_ADDRESS = getConstant("CodeInstaller::CRC_TABLE_ADDRESS", Integer.class, 21);
    public final int MARKID_LOG_OF_HEAP_REGION_GRAIN_BYTES = getConstant("CodeInstaller::LOG_OF_HEAP_REGION_GRAIN_BYTES", Integer.class, 22);
    public final int MARKID_INLINE_CONTIGUOUS_ALLOCATION_SUPPORTED = getConstant("CodeInstaller::INLINE_CONTIGUOUS_ALLOCATION_SUPPORTED", Integer.class, 23);

    // Checkstyle: resume

    protected boolean check() {
        for (Field f : getClass().getDeclaredFields()) {
            int modifiers = f.getModifiers();
            if (Modifier.isPublic(modifiers) && !Modifier.isStatic(modifiers)) {
                assert Modifier.isFinal(modifiers) : "field should be final: " + f;
            }
        }

        assert codeEntryAlignment > 0 : codeEntryAlignment;
        assert checkNullAllocationStubs();
        return true;
    }
}<|MERGE_RESOLUTION|>--- conflicted
+++ resolved
@@ -1,5 +1,5 @@
 /*
- * Copyright (c) 2011, 2020, Oracle and/or its affiliates. All rights reserved.
+ * Copyright (c) 2011, 2019, Oracle and/or its affiliates. All rights reserved.
  * DO NOT ALTER OR REMOVE COPYRIGHT NOTICES OR THIS FILE HEADER.
  *
  * This code is free software; you can redistribute it and/or modify it
@@ -70,11 +70,8 @@
     public final boolean enableContended = getFlag("EnableContended", Boolean.class);
     public final boolean restrictContended = getFlag("RestrictContended", Boolean.class);
     public final int contendedPaddingWidth = getFlag("ContendedPaddingWidth", Integer.class);
-<<<<<<< HEAD
-=======
     public final int fieldsAllocationStyle = versioned.fieldsAllocationStyle;
     public final boolean compactFields = versioned.compactFields;
->>>>>>> 02279a77
     public final boolean verifyOops = getFlag("VerifyOops", Boolean.class);
     public final boolean ciTime = getFlag("CITime", Boolean.class);
     public final boolean ciTimeEach = getFlag("CITimeEach", Boolean.class);
