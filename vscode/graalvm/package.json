--- conflicted
+++ resolved
@@ -2,12 +2,8 @@
 	"name": "graalvm",
 	"displayName": "GraalVM",
 	"description": "Support for GraalVM",
-<<<<<<< HEAD
-	"version": "0.0.11-SWAGSHOT",
-=======
-	"version": "0.5.0",
+	"version": "0.5.0-SNAPSHOT",
 	"preview": true,
->>>>>>> e53597ec
 	"license": "SEE LICENSE IN LICENSE.txt",
 	"publisher": "oracle-labs-graalvm",
 	"author": {
@@ -645,11 +641,11 @@
 		"vscode-languageclient": "^5.2.1"
 	},
 	"devDependencies": {
-		"@types/decompress": "^4.2.3",
 		"@types/mocha": "^7.0.2",
-		"@types/mustache": "^4.0.1",
 		"@types/node": "^12.12.30",
 		"@types/sax": "^1.2.1",
+		"@types/mustache": "^4.0.1",
+		"@types/decompress": "^4.2.3",
 		"@types/vscode": "^1.49.0",
 		"ts-loader": "^6.2.1",
 		"tslint": "^6.1.0",
