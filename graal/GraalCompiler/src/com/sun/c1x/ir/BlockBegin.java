/*
 * Copyright (c) 2009, 2011, Oracle and/or its affiliates. All rights reserved.
 * DO NOT ALTER OR REMOVE COPYRIGHT NOTICES OR THIS FILE HEADER.
 *
 * This code is free software; you can redistribute it and/or modify it
 * under the terms of the GNU General Public License version 2 only, as
 * published by the Free Software Foundation.
 *
 * This code is distributed in the hope that it will be useful, but WITHOUT
 * ANY WARRANTY; without even the implied warranty of MERCHANTABILITY or
 * FITNESS FOR A PARTICULAR PURPOSE.  See the GNU General Public License
 * version 2 for more details (a copy is included in the LICENSE file that
 * accompanied this code).
 *
 * You should have received a copy of the GNU General Public License version
 * 2 along with this work; if not, write to the Free Software Foundation,
 * Inc., 51 Franklin St, Fifth Floor, Boston, MA 02110-1301 USA.
 *
 * Please contact Oracle, 500 Oracle Parkway, Redwood Shores, CA 94065 USA
 * or visit www.oracle.com if you need additional information or have any
 * questions.
 */
package com.sun.c1x.ir;

import java.util.*;

import com.oracle.graal.graph.*;
import com.oracle.max.asm.*;
import com.sun.c1x.*;
import com.sun.c1x.debug.*;
import com.sun.c1x.lir.*;
import com.sun.c1x.util.*;
import com.sun.c1x.value.*;
import com.sun.cri.ci.*;
import com.sun.cri.ri.*;

/**
 * Denotes the beginning of a basic block, and holds information
 * about the basic block, including the successor and
 * predecessor blocks, exception handlers, liveness information, etc.
 */
public final class BlockBegin extends StateSplit {

    private static final int INPUT_COUNT = 1;
    private static final int INPUT_STATE_BEFORE = 0;

    private static final int SUCCESSOR_COUNT = 1;
    private static final int SUCCESSOR_END = 0;

    @Override
    protected int inputCount() {
        return super.inputCount() + INPUT_COUNT;
    }

    @Override
    protected int successorCount() {
        return super.successorCount() + SUCCESSOR_COUNT;
    }

    /**
     * The last node in the block (which contains the successors).
     */
    public BlockEnd end() {
        return (BlockEnd) successors().get(super.successorCount() + SUCCESSOR_END);
    }

    @Override
    public boolean needsStateAfter() {
        return false;
    }

    public void setEnd(BlockEnd end) {
        assert end != null;
        successors().set(super.successorCount() + SUCCESSOR_END, end);
    }

    private static final List<BlockBegin> NO_HANDLERS = Collections.emptyList();

    /**
     * An enumeration of flags for block entries indicating various things.
     */
    public enum BlockFlag {
        StandardEntry,
<<<<<<< HEAD
        SubroutineEntry,
=======
        ExceptionEntry,
>>>>>>> 2da899f8
        BackwardBranchTarget,
        ParserLoopHeader,
        LinearScanLoopHeader,
        LinearScanLoopEnd;

        public final int mask = 1 << ordinal();
    }

    /**
     * A unique id used in tracing.
     */
    public final int blockID;

    /**
     * Denotes the current set of {@link BlockBegin.BlockFlag} settings.
     */
    private int blockFlags;

    private int depthFirstNumber;
    private int linearScanNumber;

    private BlockBegin dominator;

    // LIR block
    public final LIRBlock lirBlock = new LIRBlock();

    /**
     * Constructs a new BlockBegin at the specified bytecode index.
     * @param bci the bytecode index of the start
     * @param blockID the ID of the block
     * @param graph
     */
    public BlockBegin(int bci, int blockID, Graph graph) {
        super(CiKind.Illegal, INPUT_COUNT, SUCCESSOR_COUNT, graph);
        this.blockID = blockID;
        depthFirstNumber = -1;
        linearScanNumber = -1;
<<<<<<< HEAD
        loopIndex = -1;
=======
        predecessors = new ArrayList<BlockEnd>(2);
>>>>>>> 2da899f8
        setBCI(bci);
    }

    /**
     * Gets the list of predecessors of this block.
     * @return the predecessor list
     */
    @SuppressWarnings({ "unchecked", "rawtypes" })
    public List<Instruction> blockPredecessors() {
        if (predecessors().size() == 1 && predecessors().get(0) == graph().root()) {
            return Collections.EMPTY_LIST;
        } else {
            return (List) Collections.unmodifiableList(predecessors());
        }
    }

    /**
     * Sets the dominator block for this block.
     * @param dominator the dominator for this block
     */
    public void setDominator(BlockBegin dominator) {
        this.dominator = dominator;
    }

    /**
     * Gets the depth first traversal number of this block.
     * @return the depth first number
     */
    public int depthFirstNumber() {
        return depthFirstNumber;
    }

    /**
     * Gets the linear scan number of this block.
     * @return the linear scan number
     */
    public int linearScanNumber() {
        return linearScanNumber;
    }

    /**
     * Gets the loop depth of this block.
     * @return the loop depth
     */
    public int loopDepth() {
        return lirBlock.loopDepth;
    }

    /**
     * Gets the loop index of this block.
     * @return the loop index
     */
    public int loopIndex() {
        return lirBlock.loopIndex;
    }

    public void setDepthFirstNumber(int depthFirstNumber) {
        assert depthFirstNumber >= 0;
        this.depthFirstNumber = depthFirstNumber;
    }

    public void setLinearScanNumber(int linearScanNumber) {
        this.linearScanNumber = linearScanNumber;
    }

    public void setLoopDepth(int loopDepth) {
        this.lirBlock.loopDepth = loopDepth;
    }

    public void setLoopIndex(int loopIndex) {
        this.lirBlock.loopIndex = loopIndex;
    }

    /**
     * Set a flag on this block.
     * @param flag the flag to set
     */
    public void setBlockFlag(BlockFlag flag) {
        blockFlags |= flag.mask;
    }

    /**
     * Clear a flag on this block.
     * @param flag the flag to clear
     */
    public void clearBlockFlag(BlockFlag flag) {
        blockFlags &= ~flag.mask;
    }

    public void copyBlockFlag(BlockBegin other, BlockFlag flag) {
        setBlockFlag(flag, other.checkBlockFlag(flag));
    }

    /**
     * Check whether this block has the specified flag set.
     * @param flag the flag to test
     * @return {@code true} if this block has the flag
     */
    public boolean checkBlockFlag(BlockFlag flag) {
        return (blockFlags & flag.mask) != 0;
    }

    /**
     * Iterate over this block, its exception handlers, and its successors, in that order.
     * @param closure the closure to apply to each block
     */
    public void iteratePreOrder(BlockClosure closure) {
        // XXX: identity hash map might be too slow, consider a boolean array or a mark field
        iterate(new IdentityHashMap<BlockBegin, BlockBegin>(), closure);
    }

    /**
     * Iterate over all blocks transitively reachable from this block.
     * @param closure the closure to apply to each block
     * @param predecessors {@code true} if also to include this blocks predecessors
     */
    public void iterateAnyOrder(BlockClosure closure, boolean predecessors) {
        IdentityHashMap<BlockBegin, BlockBegin> mark = new IdentityHashMap<BlockBegin, BlockBegin>();
        LinkedList<BlockBegin> queue = new LinkedList<BlockBegin>();
        queue.offer(this);
        mark.put(this, this);
        BlockBegin block;
        while ((block = queue.poll()) != null) {
            closure.apply(block);

            Instruction inst = block;
            ArrayList<BlockBegin> excBlocks = new ArrayList<BlockBegin>();
            while (inst != null) {
                if (inst instanceof Invoke) {
                    excBlocks.add(((Invoke) inst).exceptionEdge());
                } else if (inst instanceof Throw) {
                    excBlocks.add(((Throw) inst).exceptionEdge());
                }
                inst = inst.next();
            }
            while (excBlocks.remove(null)) {
                // nothing
            }
            if (excBlocks.size() > 0) {
                queueBlocks(queue, excBlocks, mark);
            }

            queueBlocks(queue, block.end().blockSuccessors(), mark);
            if (predecessors) {
                queueBlockEnds(queue, block.blockPredecessors(), mark);
            }
        }
    }

    private void queueBlocks(LinkedList<BlockBegin> queue, List<BlockBegin> list, IdentityHashMap<BlockBegin, BlockBegin> mark) {
        if (list != null) {
            for (BlockBegin b : list) {
                if (!mark.containsKey(b)) {
                    queue.offer(b);
                    mark.put(b, b);
                }
            }
        }
    }

    private void queueBlockEnds(LinkedList<BlockBegin> queue, List<Instruction> list, IdentityHashMap<BlockBegin, BlockBegin> mark) {
        if (list != null) {
            for (Instruction end : list) {
                BlockBegin b = end.block();
                if (!mark.containsKey(b)) {
                    queue.offer(b);
                    mark.put(b, b);
                }
            }
        }
    }

    private void iterate(IdentityHashMap<BlockBegin, BlockBegin> mark, BlockClosure closure) {
        if (!mark.containsKey(this)) {
            mark.put(this, this);
            closure.apply(this);
            BlockEnd e = end();

            Instruction inst = this;
            ArrayList<BlockBegin> excBlocks = new ArrayList<BlockBegin>();
            while (inst != null) {
                if (inst instanceof Invoke) {
                    excBlocks.add(((Invoke) inst).exceptionEdge());
                } else if (inst instanceof Throw) {
                    excBlocks.add(((Throw) inst).exceptionEdge());
                }
                inst = inst.next();
            }
            while (excBlocks.remove(null)) {
                // nothing
            }
            if (excBlocks.size() > 0) {
                iterateReverse(mark, closure, excBlocks);
            }

//            if (exceptionHandlerBlocks != null) {
//                iterateReverse(mark, closure, exceptionHandlerBlocks);
//            }
            assert e != null : "block must have block end";
            iterateReverse(mark, closure, e.blockSuccessors());
        }
    }

    private void iterateReverse(IdentityHashMap<BlockBegin, BlockBegin> mark, BlockClosure closure, List<BlockBegin> list) {
        for (int i = list.size() - 1; i >= 0; i--) {
            list.get(i).iterate(mark, closure);
        }
    }

    @Override
    public void accept(ValueVisitor v) {
        v.visitBlockBegin(this);
    }

    public void mergeOrClone(FrameStateAccess newState, RiMethod method) {
        FrameState existingState = stateBefore();

        if (existingState == null) {
            // copy state because it is modified
            FrameState duplicate = newState.duplicate(bci());
            assert duplicate.bci == bci() : "duplicate.bci=" + duplicate.bci + " my bci=" + bci();

            if (C1XOptions.UseStackMapTableLiveness && method != null) {
                // if a liveness map is available, use it to invalidate dead locals
                CiBitMap[] livenessMap = method.livenessMap();
                if (livenessMap != null && bci() >= 0) {
                    assert bci() < livenessMap.length;
                    CiBitMap liveness = livenessMap[bci()];
                    if (liveness != null) {
                        invalidateDeadLocals(duplicate, liveness);
                    }
                }
            }

            // if the block is a loop header, insert all necessary phis
            if (isParserLoopHeader()) {
                insertLoopPhis(duplicate);
            }

            setStateBefore(duplicate);
        } else {
            if (!C1XOptions.AssumeVerifiedBytecode && !existingState.isCompatibleWith(newState)) {
                // stacks or locks do not match--bytecodes would not verify
                throw new CiBailout("stack or locks do not match");
            }

            assert existingState.localsSize() == newState.localsSize();
            assert existingState.stackSize() == newState.stackSize();

            existingState.merge(this, newState);
        }
    }

    private void invalidateDeadLocals(FrameState newState, CiBitMap liveness) {
        int max = newState.localsSize();
        assert max <= liveness.size();
        for (int i = 0; i < max; i++) {
            Value x = newState.localAt(i);
            if (x != null) {
                if (!liveness.get(i)) {
                    // invalidate the local if it is not live
                    newState.invalidateLocal(i);
                }
            }
        }
    }

    private void insertLoopPhis(FrameState newState) {
        int stackSize = newState.stackSize();
        for (int i = 0; i < stackSize; i++) {
            // always insert phis for the stack
            newState.setupPhiForStack(this, i);
        }
        int localsSize = newState.localsSize();
        for (int i = 0; i < localsSize; i++) {
            Value x = newState.localAt(i);
            if (x != null) {
                newState.setupPhiForLocal(this, i);
            }
        }
    }

<<<<<<< HEAD
    public boolean isBackwardBranchTarget() {
        return checkBlockFlag(BlockFlag.BackwardBranchTarget);
    }

    public void setBackwardBranchTarget(boolean value) {
        setBlockFlag(BlockFlag.BackwardBranchTarget, value);
    }

    public boolean isCriticalEdgeSplit() {
        return checkBlockFlag(BlockFlag.CriticalEdgeSplit);
    }

    public void setCriticalEdgeSplit(boolean value) {
        setBlockFlag(BlockFlag.CriticalEdgeSplit, value);
    }

    public boolean isSubroutineEntry() {
        return checkBlockFlag(BlockFlag.SubroutineEntry);
    }

    public void setSubroutineEntry() {
        setBlockFlag(BlockFlag.SubroutineEntry);
    }

    public boolean isOnWorkList() {
        return checkBlockFlag(BlockFlag.IsOnWorkList);
    }

    public void setOnWorkList(boolean value) {
        setBlockFlag(BlockFlag.IsOnWorkList, value);
    }

    public boolean wasVisited() {
        return checkBlockFlag(BlockFlag.WasVisited);
    }

    public void setWasVisited(boolean value) {
        setBlockFlag(BlockFlag.WasVisited, value);
=======
    public boolean isExceptionEntry() {
        return checkBlockFlag(BlockFlag.ExceptionEntry);
    }

    public void setExceptionEntry() {
        setBlockFlag(BlockFlag.ExceptionEntry);
>>>>>>> 2da899f8
    }

    public boolean isParserLoopHeader() {
        return checkBlockFlag(BlockFlag.ParserLoopHeader);
    }

    public void setParserLoopHeader(boolean value) {
        setBlockFlag(BlockFlag.ParserLoopHeader, value);
    }

    public boolean isLinearScanLoopHeader() {
        return checkBlockFlag(BlockFlag.LinearScanLoopHeader);
    }

    public boolean isLinearScanLoopEnd() {
        return checkBlockFlag(BlockFlag.LinearScanLoopEnd);
    }

    private void setBlockFlag(BlockFlag flag, boolean value) {
        if (value) {
            setBlockFlag(flag);
        } else {
            clearBlockFlag(flag);
        }
    }

<<<<<<< HEAD
    public void copyBlockFlags(BlockBegin other) {
        copyBlockFlag(other, BlockBegin.BlockFlag.ParserLoopHeader);
        copyBlockFlag(other, BlockBegin.BlockFlag.SubroutineEntry);
        copyBlockFlag(other, BlockBegin.BlockFlag.WasVisited);
    }

=======
>>>>>>> 2da899f8
    @Override
    public String toString() {
        StringBuilder builder = new StringBuilder();
        builder.append("block #");
        builder.append(blockID);
        builder.append(",");
        builder.append(depthFirstNumber);
        builder.append(" @ ");
        builder.append(bci());
        builder.append(" [");
        boolean hasFlag = false;
        for (BlockFlag f : BlockFlag.values()) {
            if (checkBlockFlag(f)) {
                if (hasFlag) {
                    builder.append(' ');
                }
                builder.append(f.name());
                hasFlag = true;
            }
        }

        builder.append("]");
        if (end() != null) {
            builder.append(" -> ");
            boolean hasSucc = false;
            for (BlockBegin s : end().blockSuccessors()) {
                if (hasSucc) {
                    builder.append(", ");
                }
                builder.append("#");
                builder.append(s.blockID);
                hasSucc = true;
            }
        }
        return builder.toString();
    }

    /**
     * Get the number of successors.
     * @return the number of successors
     */
    public int numberOfSux() {
        return end().blockSuccessorCount();
    }

    /**
     * Get the successor at a certain position.
     * @param i the position
     * @return the successor
     */
    public BlockBegin suxAt(int i) {
        return end().blockSuccessor(i);
    }

    /**
     * Get the number of predecessors.
     * @return the number of predecessors
     */
    public int numberOfPreds() {
        // ignore the graph root
        if (predecessors().size() == 1 && predecessors().get(0) == graph().root()) {
            return 0;
        } else {
            return predecessors().size();
        }
    }

    /**
     * @return the label associated with the block, used by the LIR
     */
    public Label label() {
        return lirBlock().label;
    }

    public void setLir(LIRList lir) {
        lirBlock().setLir(lir);
    }

    public LIRList lir() {
        return lirBlock().lir();
    }

    public LIRBlock lirBlock() {
        return lirBlock;
    }

    public int blockEntryPco() {
        return lirBlock == null ? 0 : lirBlock.blockEntryPco;
    }

    public void setBlockEntryPco(int codeOffset) {
        lirBlock().blockEntryPco = codeOffset;
    }

    public Instruction predAt(int j) {
        return (Instruction) predecessors().get(j);
    }

<<<<<<< HEAD
    public int firstLirInstructionId() {
        return lirBlock.firstLirInstructionID;
    }

    public void setFirstLirInstructionId(int firstLirInstructionId) {
        lirBlock.firstLirInstructionID = firstLirInstructionId;
    }

    public int lastLirInstructionId() {
        return lirBlock.lastLirInstructionID;
    }

    public void setLastLirInstructionId(int lastLirInstructionId) {
        lirBlock.lastLirInstructionID = lastLirInstructionId;
    }

    public boolean isPredecessor(Instruction block) {
        return predecessors().contains(block);
=======
    public boolean isPredecessor(BlockEnd block) {
//        assert predecessors.contains(block) == predecessors().contains(block);
        return predecessors.contains(block);
>>>>>>> 2da899f8
    }

    public void printWithoutPhis(LogStream out) {
        // print block id
        BlockEnd end = end();
        out.print("B").print(blockID).print(" ");

        // print flags
        StringBuilder sb = new StringBuilder(8);
<<<<<<< HEAD
        if (isSubroutineEntry()) {
            sb.append('s');
=======
        if (isExceptionEntry()) {
            sb.append('E');
>>>>>>> 2da899f8
        }
        if (isParserLoopHeader()) {
            sb.append("LH");
        }
        if (sb.length() != 0) {
            out.print('(').print(sb.toString()).print(')');
        }

        // print block bci range
        out.print('[').print(bci()).print(", ").print(end == null ? -1 : end.bci()).print(']');

        // print block successors
        if (end != null && end.blockSuccessors().size() > 0) {
            out.print(" .");
            for (BlockBegin successor : end.blockSuccessors()) {
                out.print(" B").print(successor.blockID);
            }
        }

        // print predecessors
        if (!blockPredecessors().isEmpty()) {
            out.print(" pred:");
            for (Instruction pred : blockPredecessors()) {
                out.print(" B").print(pred.block().blockID);
            }
        }
    }

    @Override
    public void print(LogStream out) {

        printWithoutPhis(out);

        // print phi functions
        boolean hasPhisInLocals = false;
        boolean hasPhisOnStack = false;

        if (end() != null && end().stateAfter() != null) {
            FrameState state = stateBefore();

            int i = 0;
            while (!hasPhisOnStack && i < state.stackSize()) {
                Value value = state.stackAt(i);
                hasPhisOnStack = isPhiAtBlock(value);
                if (value != null && !value.isIllegal()) {
                    i += value.kind.sizeInSlots();
                } else {
                    i++;
                }
            }

            for (i = 0; !hasPhisInLocals && i < state.localsSize();) {
                Value value = state.localAt(i);
                hasPhisInLocals = isPhiAtBlock(value);
                // also ignore illegal HiWords
                if (value != null && !value.isIllegal()) {
                    i += value.kind.sizeInSlots();
                } else {
                    i++;
                }
            }
        }

        // print values in locals
        if (hasPhisInLocals) {
            out.println();
            out.println("Locals:");

            FrameState state = stateBefore();
            int i = 0;
            while (i < state.localsSize()) {
                Value value = state.localAt(i);
                if (value != null) {
                    out.println(stateString(i, value));
                    // also ignore illegal HiWords
                    i += value.isIllegal() ? 1 : value.kind.sizeInSlots();
                } else {
                    i++;
                }
            }
            out.println();
        }

        // print values on stack
        if (hasPhisOnStack) {
            out.println();
            out.println("Stack:");
            int i = 0;
            while (i < stateBefore().stackSize()) {
                Value value = stateBefore().stackAt(i);
                if (value != null) {
                    out.println(stateString(i, value));
                    i += value.kind.sizeInSlots();
                } else {
                    i++;
                }
            }
        }

    }



    /**
     * Determines if a given instruction is a phi whose {@linkplain Phi#block() join block} is a given block.
     *
     * @param value the instruction to test
     * @param block the block that may be the join block of {@code value} if {@code value} is a phi
     * @return {@code true} if {@code value} is a phi and its join block is {@code block}
     */
    private boolean isPhiAtBlock(Value value) {
        return value instanceof Phi && ((Phi) value).block() == this;
    }


    /**
     * Formats a given instruction as a value in a {@linkplain FrameState frame state}. If the instruction is a phi defined at a given
     * block, its {@linkplain Phi#phiInputCount() inputs} are appended to the returned string.
     *
     * @param index the index of the value in the frame state
     * @param value the frame state value
     * @param block if {@code value} is a phi, then its inputs are formatted if {@code block} is its
     *            {@linkplain Phi#block() join point}
     * @return the instruction representation as a string
     */
    public String stateString(int index, Value value) {
        StringBuilder sb = new StringBuilder(30);
        sb.append(String.format("%2d  %s", index, Util.valueString(value)));
        if (value instanceof Phi) {
            Phi phi = (Phi) value;
            // print phi operands
            if (phi.block() == this) {
                sb.append(" [");
                for (int j = 0; j < phi.phiInputCount(); j++) {
                    sb.append(' ');
                    Value operand = phi.inputAt(j);
                    if (operand != null) {
                        sb.append(Util.valueString(operand));
                    } else {
                        sb.append("NULL");
                    }
                }
                sb.append("] ");
            }
        }
        if (value != null && value.hasSubst()) {
            sb.append("alias ").append(Util.valueString(value.subst()));
        }
        return sb.toString();
    }

    @Override
    public String shortName() {
        return "BlockBegin #" + blockID;
    }

    /**
     * Iterates over all successors of this block: successors of the end node and exception handler.
     */
    public void allSuccessorsDo(boolean backwards, BlockClosure closure) {
        if (backwards) {
            for (int i = numberOfSux() - 1; i >= 0; i--) {
                closure.apply(suxAt(i));
            }
        } else {
            for (int i = 0; i < numberOfSux(); i++) {
                closure.apply(suxAt(i));
            }
        }
        for (Instruction x = next(); x != null; x = x.next()) {
            if (x instanceof Invoke && ((Invoke) x).exceptionEdge() != null) {
                closure.apply(((Invoke) x).exceptionEdge());
            } else if (x instanceof Throw && ((Throw) x).exceptionEdge() != null) {
                closure.apply(((Throw) x).exceptionEdge());
            }
        }
    }

    public void verifyPredecessors() {
        for (int i = 0; i < numberOfPreds(); i++) {
            predAt(i);
        }

    }


}<|MERGE_RESOLUTION|>--- conflicted
+++ resolved
@@ -81,11 +81,6 @@
      */
     public enum BlockFlag {
         StandardEntry,
-<<<<<<< HEAD
-        SubroutineEntry,
-=======
-        ExceptionEntry,
->>>>>>> 2da899f8
         BackwardBranchTarget,
         ParserLoopHeader,
         LinearScanLoopHeader,
@@ -123,11 +118,6 @@
         this.blockID = blockID;
         depthFirstNumber = -1;
         linearScanNumber = -1;
-<<<<<<< HEAD
-        loopIndex = -1;
-=======
-        predecessors = new ArrayList<BlockEnd>(2);
->>>>>>> 2da899f8
         setBCI(bci);
     }
 
@@ -410,55 +400,6 @@
         }
     }
 
-<<<<<<< HEAD
-    public boolean isBackwardBranchTarget() {
-        return checkBlockFlag(BlockFlag.BackwardBranchTarget);
-    }
-
-    public void setBackwardBranchTarget(boolean value) {
-        setBlockFlag(BlockFlag.BackwardBranchTarget, value);
-    }
-
-    public boolean isCriticalEdgeSplit() {
-        return checkBlockFlag(BlockFlag.CriticalEdgeSplit);
-    }
-
-    public void setCriticalEdgeSplit(boolean value) {
-        setBlockFlag(BlockFlag.CriticalEdgeSplit, value);
-    }
-
-    public boolean isSubroutineEntry() {
-        return checkBlockFlag(BlockFlag.SubroutineEntry);
-    }
-
-    public void setSubroutineEntry() {
-        setBlockFlag(BlockFlag.SubroutineEntry);
-    }
-
-    public boolean isOnWorkList() {
-        return checkBlockFlag(BlockFlag.IsOnWorkList);
-    }
-
-    public void setOnWorkList(boolean value) {
-        setBlockFlag(BlockFlag.IsOnWorkList, value);
-    }
-
-    public boolean wasVisited() {
-        return checkBlockFlag(BlockFlag.WasVisited);
-    }
-
-    public void setWasVisited(boolean value) {
-        setBlockFlag(BlockFlag.WasVisited, value);
-=======
-    public boolean isExceptionEntry() {
-        return checkBlockFlag(BlockFlag.ExceptionEntry);
-    }
-
-    public void setExceptionEntry() {
-        setBlockFlag(BlockFlag.ExceptionEntry);
->>>>>>> 2da899f8
-    }
-
     public boolean isParserLoopHeader() {
         return checkBlockFlag(BlockFlag.ParserLoopHeader);
     }
@@ -483,15 +424,6 @@
         }
     }
 
-<<<<<<< HEAD
-    public void copyBlockFlags(BlockBegin other) {
-        copyBlockFlag(other, BlockBegin.BlockFlag.ParserLoopHeader);
-        copyBlockFlag(other, BlockBegin.BlockFlag.SubroutineEntry);
-        copyBlockFlag(other, BlockBegin.BlockFlag.WasVisited);
-    }
-
-=======
->>>>>>> 2da899f8
     @Override
     public String toString() {
         StringBuilder builder = new StringBuilder();
@@ -590,30 +522,9 @@
         return (Instruction) predecessors().get(j);
     }
 
-<<<<<<< HEAD
-    public int firstLirInstructionId() {
-        return lirBlock.firstLirInstructionID;
-    }
-
-    public void setFirstLirInstructionId(int firstLirInstructionId) {
-        lirBlock.firstLirInstructionID = firstLirInstructionId;
-    }
-
-    public int lastLirInstructionId() {
-        return lirBlock.lastLirInstructionID;
-    }
-
-    public void setLastLirInstructionId(int lastLirInstructionId) {
-        lirBlock.lastLirInstructionID = lastLirInstructionId;
-    }
 
     public boolean isPredecessor(Instruction block) {
         return predecessors().contains(block);
-=======
-    public boolean isPredecessor(BlockEnd block) {
-//        assert predecessors.contains(block) == predecessors().contains(block);
-        return predecessors.contains(block);
->>>>>>> 2da899f8
     }
 
     public void printWithoutPhis(LogStream out) {
@@ -623,14 +534,6 @@
 
         // print flags
         StringBuilder sb = new StringBuilder(8);
-<<<<<<< HEAD
-        if (isSubroutineEntry()) {
-            sb.append('s');
-=======
-        if (isExceptionEntry()) {
-            sb.append('E');
->>>>>>> 2da899f8
-        }
         if (isParserLoopHeader()) {
             sb.append("LH");
         }
