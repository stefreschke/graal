--- conflicted
+++ resolved
@@ -13,13 +13,8 @@
 }
 ```
 
-<<<<<<< HEAD
 The configuration file's path must be provided to `native-image` with `-H:ResourceConfigurationFiles=/path/to/resource-config.json`. Alternatively, individual resource paths can also be specified directly to `native-image`:
 ```shell
-=======
-The configuration file's path must be provided to the native image builder with `-H:ResourceConfigurationFiles=/path/to/resource-config.json`. Alternatively, individual resource paths can also be specified directly to `native-image`:
-```
->>>>>>> 5dace0c6
 native-image -H:IncludeResources=<Java regexp that matches resources to be included in the image> ...
 ```
 The `-H:IncludeResources` option can be passed several times to define more than one regexp to match resources.
@@ -66,12 +61,7 @@
 }
 ```
 
-<<<<<<< HEAD
 Alternatively, bundles can be specified directly as options to `native-image` as follows:
 ```shell
-=======
-Alternatively, bundles can be specified directly as options to the native image builder as follows:
-```
->>>>>>> 5dace0c6
 native-image -H:IncludeResourceBundles=your.pgk.Bundle,another.pkg.Resource,etc.Bundle ...
 ```